--- conflicted
+++ resolved
@@ -53,15 +53,9 @@
     }
 
     private val okHttpClient = OkHttpClient.Builder()
-<<<<<<< HEAD
-        .connectTimeout(10, TimeUnit.SECONDS)
-        .readTimeout(30, TimeUnit.SECONDS)
-        .addRetryInterceptor()
-=======
         .connectTimeout(40, TimeUnit.SECONDS)
         .readTimeout(100, TimeUnit.SECONDS)
-        .addRetryOnErrorInterceptor()
->>>>>>> 19deccae
+        .addRetryInterceptor()
         .addReturnOkOnShutdownInterceptor()
         .build()
 
