package xcuitest

import com.fasterxml.jackson.module.kotlin.jacksonObjectMapper
import maestro.api.GetRunningAppRequest
import maestro.logger.Logger
import okhttp3.Interceptor
import okhttp3.MediaType.Companion.toMediaType
import okhttp3.OkHttpClient
import okhttp3.Protocol
import okhttp3.Request
import okhttp3.RequestBody.Companion.toRequestBody
import okhttp3.Response
import okhttp3.ResponseBody.Companion.toResponseBody
import xcuitest.api.EraseTextRequest
import xcuitest.api.InputTextRequest
import xcuitest.api.PressButtonRequest
import xcuitest.api.PressKeyRequest
import xcuitest.api.SetPermissionsRequest
import xcuitest.api.SwipeRequest
import xcuitest.api.TouchRequest
import xcuitest.installer.XCTestInstaller
import java.io.IOException
import java.util.concurrent.TimeUnit

class XCTestDriverClient(
    private val installer: XCTestInstaller,
    private val logger: Logger,
) {
    private lateinit var client: XCTestClient
    constructor(installer: XCTestInstaller, logger: Logger, client: XCTestClient): this(installer, logger) {
        this.client = client
    }

    private var isShuttingDown = false

    init {
        Runtime.getRuntime().addShutdownHook(Thread {
            isShuttingDown = true
        })
    }

    fun restartXCTestRunnerService() {
        logger.info("[Start] Uninstalling xctest ui runner app")
        installer.uninstall()
        logger.info("[Done] Uninstalling xctest ui runner app")
        client = installer.start()
            ?: throw XCTestDriverUnreachable("Failed to reach XCUITest Server in restart")
    }

    private val okHttpClient = OkHttpClient.Builder()
        .connectTimeout(10, TimeUnit.SECONDS)
        .readTimeout(30, TimeUnit.SECONDS)
        .addRetryOnErrorInterceptor()
        .addReturnOkOnShutdownInterceptor()
        .build()

    class XCTestDriverUnreachable(message: String) : IOException(message)

    private val mapper = jacksonObjectMapper()

    fun subTree(appId: String): Response {
        val url = client.xctestAPIBuilder("subTree")
            .addQueryParameter("appId", appId)
            .build()

        val request = Request.Builder()
            .get()
            .url(url)
            .build()

        return okHttpClient.newCall(request).execute()
    }

    fun screenshot(compressed: Boolean): Response {
        val url = client.xctestAPIBuilder("screenshot")
            .addQueryParameter("compressed", compressed.toString())
            .build()

        val request = Request.Builder()
            .get()
            .url(url)
            .build()

        return okHttpClient.newCall(request).execute()
    }

    fun isScreenStatic(): Response {
        val url = client.xctestAPIBuilder("isScreenStatic")
            .build()

        val request = Request.Builder()
            .get()
            .url(url)
            .build()

        return okHttpClient.newCall(request).execute()
    }

    fun runningAppId(appIds: Set<String>): Response {
        return executeJsonRequest("runningApp", GetRunningAppRequest(appIds))
    }

    fun swipe(
        appId: String,
        startX: Double,
        startY: Double,
        endX: Double,
        endY: Double,
        duration: Double,
    ): Response {
        return executeJsonRequest(
            "swipe", SwipeRequest(
                appId = appId,
                startX = startX,
                startY = startY,
                endX = endX,
                endY = endY,
                duration = duration
            )
        )
    }

    fun swipeV2(
        appId: String,
        startX: Double,
        startY: Double,
        endX: Double,
        endY: Double,
        duration: Double,
    ): Response {
        return executeJsonRequest(
            "swipeV2", SwipeRequest(
                appId = appId,
                startX = startX,
                startY = startY,
                endX = endX,
                endY = endY,
                duration = duration
            )
        )
    }

    fun inputText(
        text: String,
    ): Response {
        return executeJsonRequest("inputText", InputTextRequest(text))
    }

    fun tap(
        x: Float,
        y: Float,
        duration: Double? = null,
    ): Response {
        return executeJsonRequest(
            "touch", TouchRequest(
                x = x,
                y = y,
                duration = duration
            )
        )
    }

    fun pressKey(name: String): Response {
        return executeJsonRequest("pressKey", PressKeyRequest(name))
    }

    fun pressButton(name: String): Response {
        return executeJsonRequest("pressButton", PressButtonRequest(name))
    }

    fun eraseText(charactersToErase: Int): Response {
        return executeJsonRequest("eraseText", EraseTextRequest(charactersToErase))
    }

    fun deviceInfo(): Response {
        return executeJsonRequest("deviceInfo", Unit)
    }

    fun isChannelAlive(): Boolean {
        return installer.isChannelAlive()
    }

    fun close() {
        installer.close()
    }

    fun setPermissions(permissions: Map<String, String>) {
        executeJsonRequest("setPermissions", SetPermissionsRequest(permissions))
    }

    private fun executeJsonRequest(pathSegment: String, body: Any): Response {
        val mediaType = "application/json; charset=utf-8".toMediaType()
        val bodyData = mapper.writeValueAsString(body).toRequestBody(mediaType)

        val requestBuilder = Request.Builder()
            .addHeader("Content-Type", "application/json")
            .url(client.xctestAPIBuilder(pathSegment).build())
            .post(bodyData)

        return okHttpClient.newCall(requestBuilder.build()).execute()
    }

<<<<<<< HEAD
    private fun OkHttpClient.Builder.addRetryInterceptor() = addInterceptor(Interceptor { chain ->
        var exception: IOException? = null
        repeat(3) {
            try {
                val response = chain.proceed(chain.request())
                if (response.isSuccessful) {
                    return@Interceptor response
                }
                response.close()
            } catch (e: IOException) {
                installer.start()?.let {
                    client = it
                }
                exception = e
            }
            Thread.sleep(200L)
=======
    private fun OkHttpClient.Builder.addRetryOnErrorInterceptor() = addInterceptor(Interceptor {
        val request = it.request()
        try {
            it.proceed(request)
        } catch (connectException: IOException) {
            installer.start()?.let { newClient ->
                client = newClient
                it.proceed(request)
            } ?: throw XCTestDriverUnreachable("Failed to reach out XCUITest Server in RetryOnError")
>>>>>>> b4ac78a2
        }
    })

    private fun OkHttpClient.Builder.addReturnOkOnShutdownInterceptor() = addNetworkInterceptor(Interceptor {
        val request = it.request()
        try {
            it.proceed(request)
        } catch (connectException: IOException) {
            // Fake an Ok response when shutting down and receiving an error
            // to prevent a stack trace in the cli when running maestro studio.

            if (isShuttingDown) {
                val message = "Shutting down xctest server"
                val responseBody = """
                    { "message" : "$message" }
                """.trimIndent().toResponseBody("application/json; charset=utf-8".toMediaType())

                Response.Builder()
                    .request(it.request())
                    .protocol(Protocol.HTTP_1_1)
                    .message(message)
                    .body(responseBody)
                    .code(200)
                    .build()
            } else {
                val message = "Failed request for XCTest server"
                val responseBody = """
                    { "exceptionMessage": "${connectException.localizedMessage}, "stackTrace": "${connectException.stackTraceToString()} }
                """.trimIndent().toResponseBody("application/json; charset=utf-8".toMediaType())

                Response.Builder()
                    .request(it.request())
                    .protocol(Protocol.HTTP_1_1)
                    .message(message)
                    .body(responseBody)
                    .code(400)
                    .build()
            }
        }
    })
}<|MERGE_RESOLUTION|>--- conflicted
+++ resolved
@@ -50,7 +50,7 @@
     private val okHttpClient = OkHttpClient.Builder()
         .connectTimeout(10, TimeUnit.SECONDS)
         .readTimeout(30, TimeUnit.SECONDS)
-        .addRetryOnErrorInterceptor()
+        .addRetryInterceptor()
         .addReturnOkOnShutdownInterceptor()
         .build()
 
@@ -200,7 +200,6 @@
         return okHttpClient.newCall(requestBuilder.build()).execute()
     }
 
-<<<<<<< HEAD
     private fun OkHttpClient.Builder.addRetryInterceptor() = addInterceptor(Interceptor { chain ->
         var exception: IOException? = null
         repeat(3) {
@@ -216,19 +215,10 @@
                 }
                 exception = e
             }
-            Thread.sleep(200L)
-=======
-    private fun OkHttpClient.Builder.addRetryOnErrorInterceptor() = addInterceptor(Interceptor {
-        val request = it.request()
-        try {
-            it.proceed(request)
-        } catch (connectException: IOException) {
-            installer.start()?.let { newClient ->
-                client = newClient
-                it.proceed(request)
-            } ?: throw XCTestDriverUnreachable("Failed to reach out XCUITest Server in RetryOnError")
->>>>>>> b4ac78a2
         }
+
+        exception?.let { throw it }
+            ?: throw XCTestDriverUnreachable("Failed to reach out XCUITest Server after 3 attempts")
     })
 
     private fun OkHttpClient.Builder.addReturnOkOnShutdownInterceptor() = addNetworkInterceptor(Interceptor {
