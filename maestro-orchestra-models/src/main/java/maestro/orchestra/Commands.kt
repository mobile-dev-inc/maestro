--- conflicted
+++ resolved
@@ -382,7 +382,6 @@
 
 }
 
-<<<<<<< HEAD
 data class InputTextRandomCommand(
     val inputType: String? = "text",
     val length: Int? = 8,
@@ -411,7 +410,7 @@
         )
     }
 }
-=======
+
 data class RunFlowCommand(
     val commands: List<MaestroCommand>,
     val condition: Condition? = null,
@@ -442,5 +441,4 @@
         )
     }
 
-}
->>>>>>> a0f93797
+}