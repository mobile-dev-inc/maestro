package maestro.test

import com.google.common.truth.Truth.assertThat
import maestro.KeyCode
import maestro.Maestro
import maestro.MaestroException
import maestro.MaestroTimer
import maestro.Point
import maestro.orchestra.ApplyConfigurationCommand
import maestro.orchestra.LaunchAppCommand
import maestro.orchestra.MaestroCommand
import maestro.orchestra.MaestroConfig
import maestro.orchestra.MaestroInitFlow
import maestro.orchestra.Orchestra
import maestro.orchestra.error.UnicodeNotSupportedError
import maestro.orchestra.yaml.YamlCommandReader
import maestro.test.drivers.FakeDriver
import maestro.test.drivers.FakeDriver.Event
import maestro.test.drivers.FakeLayoutElement
import maestro.test.drivers.FakeLayoutElement.Bounds
import maestro.test.drivers.FakeTimer
import org.junit.jupiter.api.AfterEach
import org.junit.jupiter.api.BeforeEach
import org.junit.jupiter.api.Test
import org.junit.jupiter.api.assertThrows
import java.awt.Color
import java.io.File
import java.nio.file.Paths

class IntegrationTest {

    val fakeTimer = FakeTimer()

    @BeforeEach
    fun setUp() {
        MaestroTimer.setTimerFunc(fakeTimer.timer())
    }

    @AfterEach
    internal fun tearDown() {
        File("screenshot.png").delete()
    }

    @Test
    fun `Case 001 - Assert element visible by id`() {
        // Given
        val commands = readCommands("001_assert_visible_by_id")

        val driver = driver {
            element {
                id = "element_id"
                bounds = Bounds(0, 0, 100, 100)
            }
        }

        // When
        Maestro(driver).use {
            orchestra(it).runFlow(commands)
        }

        // Then
        // No test failure
        driver.assertNoInteraction()
    }

    @Test
    fun `Case 002 - Assert element visible by text`() {
        // Given
        val commands = readCommands("002_assert_visible_by_text")

        val driver = driver {
            element {
                text = "Element Text"
                bounds = Bounds(0, 0, 100, 100)
            }
        }

        // When
        Maestro(driver).use {
            orchestra(it).runFlow(commands)
        }

        // Then
        // No test failure
        driver.assertNoInteraction()
    }

    @Test
    fun `Case 003 - Assert element visible by size`() {
        // Given
        val commands = readCommands("003_assert_visible_by_size")

        val driver = driver {
            element {
                text = "Element Text"
                bounds = Bounds(0, 0, 100, 100)
            }
        }

        // When
        Maestro(driver).use {
            orchestra(it).runFlow(commands)
        }

        // Then
        // No test failure
        driver.assertNoInteraction()
    }

    @Test
    fun `Case 004 - Assert visible - no element with id`() {
        // Given
        val commands = readCommands("004_assert_no_visible_element_with_id")

        val driver = driver {
            element {
                id = "another_id"
                bounds = Bounds(0, 0, 100, 100)
            }
        }

        // When & Then
        assertThrows<MaestroException.ElementNotFound> {
            Maestro(driver).use {
                orchestra(it).runFlow(commands)
            }
        }
    }

    @Test
    fun `Case 005 - Assert visible - no element with text`() {
        // Given
        val commands = readCommands("005_assert_no_visible_element_with_text")

        val driver = driver {
            element {
                text = "Some other text"
                bounds = Bounds(0, 0, 100, 100)
            }
        }

        // When & Then
        assertThrows<MaestroException.ElementNotFound> {
            Maestro(driver).use {
                orchestra(it).runFlow(commands)
            }
        }
    }

    @Test
    fun `Case 006 - Assert visible - no element with size`() {
        // Given
        val commands = readCommands("005_assert_no_visible_element_with_text")

        val driver = driver {
            element {
                text = "Some other text"
                bounds = Bounds(0, 0, 101, 101)
            }
        }

        // When & Then
        assertThrows<MaestroException.ElementNotFound> {
            Maestro(driver).use {
                orchestra(it).runFlow(commands)
            }
        }
    }

    @Test
    fun `Case 007 - Assert element visible by size with tolerance`() {
        // Given
        val commands = readCommands("007_assert_visible_by_size_with_tolerance")

        val driver = driver {
            element {
                text = "Element Text"
                bounds = Bounds(0, 0, 101, 101)
            }
        }

        // When
        Maestro(driver).use {
            orchestra(it).runFlow(commands)
        }

        // Then
        // No test failure
        driver.assertNoInteraction()
    }

    @Test
    fun `Case 008 - Tap on element - Retry if no UI change`() {
        // Given
        val commands = readCommands("008_tap_on_element")

        val driver = driver {
            element {
                text = "Primary button"
                bounds = Bounds(0, 0, 100, 100)
            }
        }

        // When
        Maestro(driver).use {
            orchestra(it).runFlow(commands)
        }

        // Then
        // No test failure
        driver.assertEventCount(Event.Tap(Point(50, 50)), expectedCount = 3)
    }

    @Test
    fun `Case 008 - Tap on element - Do not retry if view hierarchy changed`() {
        // Given
        val commands = readCommands("008_tap_on_element")

        val driver = driver {
            element {
                text = "Primary button"
                bounds = Bounds(0, 0, 100, 100)

                onClick = { element ->
                    element.text = "Updated text"
                }
            }
        }

        // When
        Maestro(driver).use {
            orchestra(it).runFlow(commands)
        }

        // Then
        // No test failure
        driver.assertEventCount(Event.Tap(Point(50, 50)), expectedCount = 1)
    }

    @Test
    fun `Case 008 - Tap on element - Do not retry if screenshot changed`() {
        // Given
        val commands = readCommands("008_tap_on_element")

        val driver = driver {
            element {
                text = "Primary button"
                bounds = Bounds(0, 0, 100, 100)

                onClick = { element ->
                    element.color = Color.RED
                }
            }
        }

        // When
        Maestro(driver).use {
            orchestra(it).runFlow(commands)
        }

        // Then
        // No test failure
        driver.assertEventCount(Event.Tap(Point(50, 50)), expectedCount = 1)
    }

    @Test
    fun `Case 009 - Skip optional elements`() {
        // Given
        val commands = readCommands("009_skip_optional_elements")

        val driver = driver {
            element {
                text = "Non Optional"
                bounds = Bounds(0, 0, 100, 100)
            }
        }

        // When
        Maestro(driver).use {
            orchestra(it).runFlow(commands)
        }

        // Then
        // No test failure
    }

    @Test
    fun `Case 010 - Scroll`() {
        // Given
        val commands = readCommands("010_scroll")

        val driver = driver {
        }

        // When
        Maestro(driver).use {
            orchestra(it).runFlow(commands)
        }

        // Then
        // No test failure
        driver.assertHasEvent(Event.Scroll)
    }

    @Test
    fun `Case 011 - Back press`() {
        // Given
        val commands = readCommands("011_back_press")

        val driver = driver {
        }

        // When
        Maestro(driver).use {
            orchestra(it).runFlow(commands)
        }

        // Then
        // No test failure
        driver.assertHasEvent(Event.BackPress)
    }

    @Test
    fun `Case 012 - Input text`() {
        // Given
        val commands = readCommands("012_input_text")

        val driver = driver {
        }

        // When
        Maestro(driver).use {
            orchestra(it).runFlow(commands)
        }

        // Then
        // No test failure
        driver.assertHasEvent(Event.InputText("Hello World"))
        driver.assertHasEvent(Event.InputText("user@example.com"))
        driver.assertCurrentTextInput("Hello Worlduser@example.com")
    }

    @Test
    fun `Case 013 - Launch app`() {
        // Given
        val commands = readCommands("013_launch_app")

        val driver = driver {
        }
        driver.addInstalledApp("com.example.app")

        // When
        Maestro(driver).use {
            orchestra(it).runFlow(commands)
        }

        // Then
        // No test failure
        driver.assertHasEvent(Event.LaunchApp("com.example.app"))
    }

    @Test
    fun `Case 014 - Tap on point`() {
        // Given
        val commands = readCommands("014_tap_on_point")

        val driver = driver {
        }

        // When
        Maestro(driver).use {
            orchestra(it).runFlow(commands)
        }

        // Then
        // No test failure
        driver.assertHasEvent(Event.Tap(Point(100, 200)))
    }

    @Test
    fun `Case 015 - Tap on element relative position`() {
        // Given
        val commands = readCommands("015_element_relative_position")

        val driver = driver {
            element {
                text = "Top Left"
                bounds = Bounds(0, 100, 100, 200)
            }
            element {
                text = "Top"
                bounds = Bounds(100, 100, 200, 200)
            }
            element {
                text = "Top Right"
                bounds = Bounds(200, 100, 300, 200)
            }
            element {
                text = "Left"
                bounds = Bounds(0, 200, 100, 300)
            }
            element {
                text = "Middle"
                bounds = Bounds(100, 200, 200, 300)
            }
            element {
                text = "Right"
                bounds = Bounds(200, 200, 300, 300)
            }
            element {
                text = "Bottom Left"
                bounds = Bounds(0, 300, 100, 400)
            }
            element {
                text = "Bottom"
                bounds = Bounds(100, 300, 200, 400)
            }
            element {
                text = "Bottom Right"
                bounds = Bounds(200, 300, 300, 400)
            }
        }

        // When
        Maestro(driver).use {
            orchestra(it).runFlow(commands)
        }

        // Then
        // No test failure
        driver.assertEvents(
            listOf(
                Event.Tap(Point(150, 150)), // Top
                Event.Tap(Point(150, 350)), // Bottom
                Event.Tap(Point(50, 250)), // Left
                Event.Tap(Point(250, 250)), // Right
                Event.Tap(Point(50, 150)), // Top Left
                Event.Tap(Point(250, 150)), // Top Right
                Event.Tap(Point(50, 350)), // Bottom Left
                Event.Tap(Point(250, 350)), // Bottom Right
            )
        )
    }

    @Test
    fun `Case 016 - Multiline text`() {
        // Given
        val commands = readCommands("016_multiline_text")

        val driver = driver {
            element {
                text = "Hello World\nHere is a second line"
                bounds = Bounds(0, 0, 100, 100)
            }
        }

        // When
        Maestro(driver).use {
            orchestra(it).runFlow(commands)
        }

        // Then
        // No test failure
        driver.assertHasEvent(Event.Tap(Point(50, 50)))
    }

    @Test
    fun `Case 017 - Swipe`() {
        // Given
        val commands = readCommands("017_swipe")

        val driver = driver {
        }

        // When
        Maestro(driver).use {
            orchestra(it).runFlow(commands)
        }

        // Then
        // No test failure
        driver.assertHasEvent(Event.Swipe(Point(100, 500), Point(100, 200)))
    }

    @Test
    fun `Case 018 - Contains child`() {
        // Given
        val commands = readCommands("018_contains_child")

        val driver = driver {
            element {
                bounds = Bounds(0, 0, 200, 200)

                element {
                    text = "Child"
                    bounds = Bounds(0, 0, 100, 100)
                }
            }
        }

        // When
        Maestro(driver).use {
            orchestra(it).runFlow(commands)
        }

        // Then
        // No test failure
        driver.assertHasEvent(Event.Tap(Point(100, 100)))
    }

    @Test
    fun `Case 019 - Do not wait until visible`() {
        // Given
        val commands = readCommands("019_dont_wait_for_visibility")

        val driver = driver {
            element {
                text = "Button"
                bounds = Bounds(0, 0, 100, 100)
            }
            element {
                bounds = Bounds(0, 0, 100, 100)
            }
        }

        // When
        Maestro(driver).use {
            orchestra(it).runFlow(commands)
        }

        // Then
        // No test failure
        driver.assertHasEvent(Event.Tap(Point(50, 50)))
        fakeTimer.assertNoEvent(MaestroTimer.Reason.WAIT_UNTIL_VISIBLE)
    }

    @Test
    fun `Case 020 - Parse config`() {
        // When
        val commands = readCommands("020_parse_config")

        // Then
        assertThat(commands).isEqualTo(
            listOf(
                MaestroCommand(
                    ApplyConfigurationCommand(
                        config = MaestroConfig(
                            appId = "com.example.app",
                            initFlow = MaestroInitFlow(
                                appId = "com.example.app",
                                commands = listOf(
                                    MaestroCommand(
                                        LaunchAppCommand(
                                            appId = "com.example.app"
                                        )
                                    )
                                ),
                            )
                        )
                    ),
                ),
                MaestroCommand(
                    LaunchAppCommand(
                        appId = "com.example.app"
                    )
                )
            )
        )
    }

    @Test
    fun `Case 021 - Launch app with clear state`() {
        // Given
        val commands = readCommands("021_launch_app_with_clear_state")

        val driver = driver {
        }
        driver.addInstalledApp("com.example.app")

        // When
        Maestro(driver).use {
            orchestra(it).runFlow(commands)
        }

        // Then
        // No test failure
        driver.assertHasEvent(Event.ClearState("com.example.app"))
        driver.assertHasEvent(Event.LaunchApp("com.example.app"))
    }

    @Test
    fun `Case 022 - Launch app that is not installed`() {
        // Given
        val commands = readCommands("022_launch_app_that_is_not_installed")

        val driver = driver {
        }

        // When & Then
        assertThrows<MaestroException.UnableToLaunchApp> {
            Maestro(driver).use {
                orchestra(it).runFlow(commands)
            }
        }
    }

    @Test
    fun `Case 023 - runFlow with initFlow`() {
        // Given
        val commands = readCommands("024_init_flow_init_state")
        val initFlow = YamlCommandReader.getConfig(commands)!!.initFlow!!

        val driver = driver {
            element {
                text = "Hello"
                bounds = Bounds(0, 0, 100, 100)
            }
        }
        driver.addInstalledApp("com.example.app")

        val otherDriver = driver {
            element {
                text = "Hello"
                bounds = Bounds(0, 0, 100, 100)
            }
        }
        otherDriver.addInstalledApp("com.example.app")

        // When
        val state = Maestro(driver).use {
            orchestra(it).runInitFlow(initFlow)
        }!!

        Maestro(otherDriver).use {
            orchestra(it).runFlow(commands, state)
        }

        // Then
        // No test failure
        otherDriver.assertPushedAppState(
            listOf(
                Event.LaunchApp("com.example.app"),
            )
        )
        otherDriver.assertHasEvent(Event.Tap(Point(50, 50)))
    }

    @Test
    fun `Case 024 - runFlow with initState`() {
        // Given
        val commands = readCommands("023_init_flow")

        val driver = driver {
            element {
                text = "Hello"
                bounds = Bounds(0, 0, 100, 100)
            }
        }
        driver.addInstalledApp("com.example.app")

        // When
        Maestro(driver).use {
            orchestra(it).runFlow(commands)
        }

        // Then
        // No test failure
        driver.assertPushedAppState(
            listOf(
                Event.LaunchApp("com.example.app"),
            )
        )
        driver.assertHasEvent(Event.Tap(Point(50, 50)))
    }

    @Test
    fun `Case 025 - Tap on element relative position using shortcut`() {
        // Given
        val commands = readCommands("025_element_relative_position_shortcut")

        val driver = driver {
            element {
                text = "Top Left"
                bounds = Bounds(0, 100, 100, 200)
            }
            element {
                text = "Top"
                bounds = Bounds(100, 100, 200, 200)
            }
            element {
                text = "Top Right"
                bounds = Bounds(200, 100, 300, 200)
            }
            element {
                text = "Left"
                bounds = Bounds(0, 200, 100, 300)
            }
            element {
                text = "Middle"
                bounds = Bounds(100, 200, 200, 300)
            }
            element {
                text = "Right"
                bounds = Bounds(200, 200, 300, 300)
            }
            element {
                text = "Bottom Left"
                bounds = Bounds(0, 300, 100, 400)
            }
            element {
                text = "Bottom"
                bounds = Bounds(100, 300, 200, 400)
            }
            element {
                text = "Bottom Right"
                bounds = Bounds(200, 300, 300, 400)
            }
        }

        // When
        Maestro(driver).use {
            orchestra(it).runFlow(commands)
        }

        // Then
        // No test failure
        driver.assertEvents(
            listOf(
                Event.Tap(Point(150, 150)), // Top
                Event.Tap(Point(150, 350)), // Bottom
                Event.Tap(Point(50, 250)), // Left
                Event.Tap(Point(250, 250)), // Right
                Event.Tap(Point(50, 150)), // Top Left
                Event.Tap(Point(250, 150)), // Top Right
                Event.Tap(Point(50, 350)), // Bottom Left
                Event.Tap(Point(250, 350)), // Bottom Right
            )
        )
    }

    @Test
    fun `Case 026 - Assert not visible - no element with id`() {
        // Given
        val commands = readCommands("026_assert_not_visible")

        val driver = driver {
            element {
                id = "another_id"
                bounds = Bounds(0, 0, 100, 100)
            }
        }

        // When
        Maestro(driver).use {
            orchestra(it).runFlow(commands)
        }

        // Then
        // No test failure
    }

    @Test
    fun `Case 026 - Assert not visible - element with id is present`() {
        // Given
        val commands = readCommands("026_assert_not_visible")

        val driver = driver {
            element {
                id = "element_id"
                bounds = Bounds(0, 0, 100, 100)
            }
        }

        // When & Then
        assertThrows<MaestroException.AssertionFailure> {
            Maestro(driver).use {
                orchestra(it).runFlow(commands)
            }
        }
    }

    @Test
    fun `Case 027 - Open link`() {
        // Given
        val commands = readCommands("027_open_link")

        val driver = driver {}

        // When
        Maestro(driver).use {
            orchestra(it).runFlow(commands)
        }

        // Then
        // No test failure
        driver.assertEvents(
            listOf(
                Event.OpenLink("https://example.com")
            )
        )
    }

    @Test
    fun `Case 028 - Env`() {
        // Given
        val commands = readCommands("028_env")
            .map {
                it.injectEnv(
                    envParameters = mapOf(
                        "APP_ID" to "com.example.app",
                        "BUTTON_ID" to "button_id",
                        "BUTTON_TEXT" to "button_text",
                        "PASSWORD" to "testPassword",
                        "NON_EXISTENT_TEXT" to "nonExistentText",
                        "NON_EXISTENT_ID" to "nonExistentId",
                        "URL" to "secretUrl",
                    )
                )
            }

        val driver = driver {

            element {
                id = "button_id"
                text = "button_text"
                bounds = Bounds(0, 0, 100, 100)
            }

        }
        driver.addInstalledApp("com.example.app")

        // When
        Maestro(driver).use {
            orchestra(it).runFlow(commands)
        }

        // Then
        // No test failure
        driver.assertEvents(
            listOf(
                Event.LaunchApp(appId = "com.example.app"),
                Event.Tap(Point(50, 50)),
                Event.Tap(Point(50, 50)),
                Event.InputText("\${PASSWORD} is testPassword"),
                Event.OpenLink("https://example.com/secretUrl")
            )
        )
    }

    @Test
    fun `Case 029 - Long press on element`() {
        // Given
        val commands = readCommands("029_long_press_on_element")

        val driver = driver {
            element {
                text = "Primary button"
                bounds = Bounds(0, 0, 100, 100)
            }
        }

        // When
        Maestro(driver).use {
            orchestra(it).runFlow(commands)
        }

        // Then
        // No test failure
        driver.assertHasEvent(Event.LongPress(Point(50, 50)))
    }

    @Test
    fun `Case 030 - Long press on point`() {
        // Given
        val commands = readCommands("030_long_press_on_point")

        val driver = driver {
        }

        // When
        Maestro(driver).use {
            orchestra(it).runFlow(commands)
        }

        // Then
        // No test failure
        driver.assertHasEvent(Event.LongPress(Point(100, 200)))
    }

    @Test
    fun `Case 031 - Traits`() {
        // Given
        val commands = readCommands("031_traits")

        val driver = driver {
            element {
                text = "Text"
                bounds = Bounds(0, 0, 200, 100)
            }
            element {
                text = "Square"
                bounds = Bounds(0, 100, 100, 200)
            }
            element {
                text = String(CharArray(500))   // Long text
                bounds = Bounds(0, 200, 200, 400)
            }
        }

        // When
        Maestro(driver).use {
            orchestra(it).runFlow(commands)
        }

        // Then
        // No test failure
        driver.assertEvents(
            listOf(
                Event.Tap(Point(100, 50)),  // Text
                Event.Tap(Point(50, 150)),  // Square
                Event.Tap(Point(100, 300)),  // Long text
            )
        )
    }

    @Test
    fun `Case 032 - Element index`() {
        // Given
        val commands = readCommands("032_element_index")

        val driver = driver {
            element {
                text = "Item 2"
                bounds = Bounds(0, 200, 100, 300)
            }
            element {
                text = "Item 1"
                bounds = Bounds(0, 100, 100, 200)
            }
        }

        // When
        Maestro(driver).use {
            orchestra(it).runFlow(commands)
        }

        // Then
        // No test failure
        driver.assertEvents(
            listOf(
                Event.Tap(Point(50, 150)),  // Item 1
                Event.Tap(Point(50, 250)),  // Item 2
            )
        )
    }

    @Test
    fun `Case 033 - Text with number`() {
        // Given
        val commands = readCommands("033_int_text")

        val driver = driver {
            element {
                text = "2022"
                bounds = Bounds(0, 0, 100, 100)
            }
        }

        // When
        Maestro(driver).use {
            orchestra(it).runFlow(commands)
        }

        // Then
        // No test failure
        driver.assertHasEvent(Event.Tap(Point(50, 50)))
    }

    @Test
    fun `Case 034 - Press key`() {
        // Given
        val commands = readCommands("034_press_key")

        val driver = driver {
        }

        // When
        Maestro(driver).use {
            orchestra(it).runFlow(commands)
        }

        // Then
        driver.assertHasEvent(Event.PressKey(KeyCode.ENTER))
        driver.assertHasEvent(Event.PressKey(KeyCode.BACKSPACE))
        driver.assertHasEvent(Event.PressKey(KeyCode.HOME))
        driver.assertHasEvent(Event.PressKey(KeyCode.BACK))
        driver.assertHasEvent(Event.PressKey(KeyCode.VOLUME_UP))
        driver.assertHasEvent(Event.PressKey(KeyCode.VOLUME_DOWN))
        driver.assertHasEvent(Event.PressKey(KeyCode.LOCK))
        driver.assertHasEvent(Event.PressKey(KeyCode.REMOTE_UP))
        driver.assertHasEvent(Event.PressKey(KeyCode.REMOTE_DOWN))
        driver.assertHasEvent(Event.PressKey(KeyCode.REMOTE_LEFT))
        driver.assertHasEvent(Event.PressKey(KeyCode.REMOTE_RIGHT))
        driver.assertHasEvent(Event.PressKey(KeyCode.REMOTE_CENTER))
        driver.assertHasEvent(Event.PressKey(KeyCode.REMOTE_PLAY_PAUSE))
        driver.assertHasEvent(Event.PressKey(KeyCode.REMOTE_STOP))
        driver.assertHasEvent(Event.PressKey(KeyCode.REMOTE_NEXT))
        driver.assertHasEvent(Event.PressKey(KeyCode.REMOTE_PREVIOUS))
        driver.assertHasEvent(Event.PressKey(KeyCode.REMOTE_REWIND))
        driver.assertHasEvent(Event.PressKey(KeyCode.REMOTE_FAST_FORWARD))
    }

    @Test
    fun `Case 035 - Ignore duplicates when refreshing item position`() {
        // Given
        val commands = readCommands("035_refresh_position_ignore_duplicates")

        val driver = driver {

            element {
                id = "icon"
                bounds = Bounds(0, 0, 100, 100)
            }

            element {
                text = "Item"
                bounds = Bounds(0, 100, 100, 200)
            }

            element {
                id = "icon"
                bounds = Bounds(0, 200, 100, 300)
            }

        }

        // When
        Maestro(driver).use {
            orchestra(it).runFlow(commands)
        }

        // Then
        driver.assertHasEvent(Event.Tap(Point(50, 250)))
    }

    @Test
    fun `Case 036 - Erase text`() {
        // Given
        val commands = readCommands("036_erase_text")

        val driver = driver {
        }

        // When
        Maestro(driver).use {
            orchestra(it).runFlow(commands)
        }

        // Then
        driver.assertCurrentTextInput("Hello")
    }

    @Test
    fun `Case 037 - Throw exception when trying to input text with unicode characters`() {
        // Given
        val commands = readCommands("037_unicode_input")

        val driver = driver {
        }

        // When & Then
        assertThrows<UnicodeNotSupportedError> {
            Maestro(driver).use {
                orchestra(it).runFlow(commands)
            }
        }
    }

    @Test
    fun `Case 038 - Partial id matching`() {
        // Given
        val commands = readCommands("038_partial_id")

        val driver = driver {
            element {
                id = "com.google.android.inputmethod.latin:id/another_keyboard_area"
                bounds = Bounds(0, 0, 100, 100)
            }

            element {
                id = "com.google.android.inputmethod.latin:id/keyboard_area"
                bounds = Bounds(0, 100, 100, 200)
            }
        }

        // When
        Maestro(driver).use {
            orchestra(it).runFlow(commands)
        }

        // Then
        driver.assertEvents(
            listOf(
                Event.Tap(Point(50, 150)),
                Event.Tap(Point(50, 50)),
            )
        )
    }

    @Test
    fun `Case 039 - Hide keyboard`() {
        // Given
        val commands = readCommands("039_hide_keyboard")

        val driver = driver {
        }

        // When
        Maestro(driver).use {
            orchestra(it).runFlow(commands)
        }

        // Then
        // No test failure
        driver.assertEvents(
            listOf(
                Event.HideKeyboard,
                Event.HideKeyboard,
            )
        )
    }

    @Test
    fun `Case 040 - Escape regex characters`() {
        // Given
        val commands = readCommands("040_escape_regex")

        val driver = driver {
            element {
                text = "+123456"
                bounds = Bounds(0, 0, 100, 100)
            }
        }

        // When
        Maestro(driver).use {
            orchestra(it).runFlow(commands)
        }

        // Then
        driver.assertHasEvent(Event.Tap(Point(50, 50)))
    }

    @Test
    fun `Case 041 - Take screenshot`() {
        // Given
        val commands = readCommands("041_take_screenshot")

        val driver = driver {
        }

        // When
        Maestro(driver).use {
            orchestra(it).runFlow(commands)
        }

        // Then
        // No test failure
        driver.assertEvents(
            listOf(
                Event.TakeScreenshot,
            )
        )
    }

    @Test
    fun `Case 042 - Extended waitUntil`() {
        // Given
        val commands = readCommands("042_extended_wait")

        val driver = driver {
            element {
                text = "Item"
                bounds = Bounds(0, 0, 100, 100)
            }
        }

        // When
        Maestro(driver).use {
            orchestra(it).runFlow(commands)
        }

        // Then
        // No test failure
        driver.assertNoInteraction()
    }

    @Test
    fun `Case 042 - Extended waitUntil - element not found`() {
        // Given
        val commands = readCommands("042_extended_wait")

        val driver = driver {
        }

        // When running flow - throw an exception
        assertThrows<MaestroException.AssertionFailure> {
            Maestro(driver).use {
                orchestra(it).runFlow(commands)
            }
        }
    }

    @Test
    fun `Case 043 - Stop app`() {
        // Given
        val commands = readCommands("043_stop_app")

        val driver = driver {
        }

        // When
        Maestro(driver).use {
            orchestra(it).runFlow(commands)
        }

        // Then
        // No test failure
        driver.assertHasEvent(Event.StopApp("com.example.app"))
        driver.assertHasEvent(Event.StopApp("another.app"))
    }

    @Test
    fun `Case 044 - Clear state`() {
        // Given
        val commands = readCommands("044_clear_state")

        val driver = driver {
        }

        driver.addInstalledApp("com.example.app")
        driver.addInstalledApp("another.app")

        // When
        Maestro(driver).use {
            orchestra(it).runFlow(commands)
        }

        // Then
        // No test failure
        driver.assertHasEvent(Event.ClearState("com.example.app"))
        driver.assertHasEvent(Event.ClearState("another.app"))
    }

    @Test
    fun `Case 045 - Clear keychain`() {
        // Given
        val commands = readCommands("045_clear_keychain")

        val driver = driver {
        }

        driver.addInstalledApp("com.example.app")

        // When
        Maestro(driver).use {
            orchestra(it).runFlow(commands)
        }

        // Then
        // No test failure
        driver.assertEvents(
            listOf(
                Event.ClearKeychain,
                Event.ClearKeychain,
                Event.LaunchApp("com.example.app"),
            )
        )
    }

    @Test
    fun `Case 046 - Run flow`() {
        // Given
        val commands = readCommands("046_run_flow")

        val driver = driver {
            element {
                text = "Primary button"
                bounds = Bounds(0, 0, 100, 100)
            }
        }

        driver.addInstalledApp("com.example.app")
        driver.addInstalledApp("com.other.app")

        // When
        Maestro(driver).use {
            orchestra(it).runFlow(commands)
        }

        // Then
        // No test failure
        driver.assertEvents(
            listOf(
                Event.LaunchApp("com.example.app"),
                Event.Tap(Point(50, 50)),
            )
        )
    }

    @Test
    fun `Case 047 - Nested run flow`() {
        // Given
        val commands = readCommands("047_run_flow_nested")

        val driver = driver {
            element {
                text = "Primary button"
                bounds = Bounds(0, 0, 100, 100)
            }
            element {
                text = "Secondary button"
                bounds = Bounds(0, 0, 200, 200)
            }
        }

        driver.addInstalledApp("com.example.app")
        driver.addInstalledApp("com.other.app")

        // When
        Maestro(driver).use {
            orchestra(it).runFlow(commands)
        }

        // Then
        // No test failure
        driver.assertEvents(
            listOf(
                Event.LaunchApp("com.example.app"),
                Event.Tap(Point(50, 50)),
                Event.Tap(Point(100, 100)),
            )
        )
    }

    @Test
    fun `Case 048 - tapOn prioritises clickable elements`() {
        // Given
        val commands = readCommands("048_tapOn_clickable")

        val driver = driver {
            element {
                text = "Button"
                bounds = Bounds(0, 0, 100, 100)
            }
            element {
                text = "Button"
                bounds = Bounds(0, 0, 200, 200)
                clickable = true

                onClick = {
                    text = "Clicked"
                }
            }
        }

        // When
        Maestro(driver).use {
            orchestra(it).runFlow(commands)
        }

        // Then
        // No test failure
        driver.assertEvents(
            listOf(
                Event.Tap(Point(100, 100)),
            )
        )
    }

    @Test
<<<<<<< HEAD
    fun `Case 049 - Input text random`() {
        // Given
        val commands = readCommands("049_text_random")

        val driver = driver {
=======
    fun `Case 049 - Run flow conditionally`() {
        // Given
        val commands = readCommands("049_run_flow_conditionally")

        val driver = driver {
            val indicator = element {
                text = "Not Clicked"
                bounds = Bounds(0, 100, 0, 200)
            }

            element {
                text = "button"
                bounds = Bounds(0, 0, 100, 100)
                onClick = {
                    indicator.text = "Clicked"
                }
            }
>>>>>>> a0f93797
        }

        // When
        Maestro(driver).use {
            orchestra(it).runFlow(commands)
        }

        // Then
        // No test failure
<<<<<<< HEAD
        driver.assertAllEvent(condition = {
            ((it as? Event.InputText?)?.text?.length ?: -1) >= 5
        })
        driver.assertAnyEvent(condition = {
            val number = try {
                (it as? Event.InputText?)?.text?.toInt() ?: -1
            } catch (e: NumberFormatException) {
                -1
            }
            number in 10000..999999
        })

        driver.assertAnyEvent(condition = {
            val text = (it as? Event.InputText?)?.text ?: ""
            text.contains("@")
        })

        driver.assertAnyEvent(condition = {
            val text = (it as? Event.InputText?)?.text ?: ""
            text.contains(" ")
        })
=======
        driver.assertEventCount(Event.Tap(Point(50, 50)), 1)
    }

    @Test
    fun `Case 050 - Paste from Clipboard`() {
        // Given
        val commands = readCommands("050_clipboard_paste")

        val driver = driver {
        }

        // When
        Maestro(driver).use {
            orchestra(it).runFlow(commands)
        }

        // Then
        // No test failure
        driver.assertEvents(
            listOf(
                Event.ClipboardPaste,
                Event.ClipboardPaste,
            )
        )
>>>>>>> a0f93797
    }

    private fun orchestra(it: Maestro) = Orchestra(it, lookupTimeoutMs = 0L, optionalLookupTimeoutMs = 0L)

    private fun driver(builder: FakeLayoutElement.() -> Unit): FakeDriver {
        val driver = FakeDriver()
        driver.setLayout(FakeLayoutElement().apply { builder() })
        driver.open()
        return driver
    }

    private fun readCommands(caseName: String): List<MaestroCommand> {
        val resource = javaClass.classLoader.getResource("$caseName.yaml")
            ?: throw IllegalArgumentException("File $caseName.yaml not found")
        return YamlCommandReader.readCommands(Paths.get(resource.toURI()))
    }
}<|MERGE_RESOLUTION|>--- conflicted
+++ resolved
@@ -1379,13 +1379,6 @@
     }
 
     @Test
-<<<<<<< HEAD
-    fun `Case 049 - Input text random`() {
-        // Given
-        val commands = readCommands("049_text_random")
-
-        val driver = driver {
-=======
     fun `Case 049 - Run flow conditionally`() {
         // Given
         val commands = readCommands("049_run_flow_conditionally")
@@ -1403,39 +1396,15 @@
                     indicator.text = "Clicked"
                 }
             }
->>>>>>> a0f93797
-        }
-
-        // When
-        Maestro(driver).use {
-            orchestra(it).runFlow(commands)
-        }
-
-        // Then
-        // No test failure
-<<<<<<< HEAD
-        driver.assertAllEvent(condition = {
-            ((it as? Event.InputText?)?.text?.length ?: -1) >= 5
-        })
-        driver.assertAnyEvent(condition = {
-            val number = try {
-                (it as? Event.InputText?)?.text?.toInt() ?: -1
-            } catch (e: NumberFormatException) {
-                -1
-            }
-            number in 10000..999999
-        })
-
-        driver.assertAnyEvent(condition = {
-            val text = (it as? Event.InputText?)?.text ?: ""
-            text.contains("@")
-        })
-
-        driver.assertAnyEvent(condition = {
-            val text = (it as? Event.InputText?)?.text ?: ""
-            text.contains(" ")
-        })
-=======
+        }
+
+        // When
+        Maestro(driver).use {
+            orchestra(it).runFlow(commands)
+        }
+
+        // Then
+        // No test failure
         driver.assertEventCount(Event.Tap(Point(50, 50)), 1)
     }
 
@@ -1460,7 +1429,6 @@
                 Event.ClipboardPaste,
             )
         )
->>>>>>> a0f93797
     }
 
     private fun orchestra(it: Maestro) = Orchestra(it, lookupTimeoutMs = 0L, optionalLookupTimeoutMs = 0L)
