package maestro.test

import com.google.common.truth.Truth.assertThat
import maestro.KeyCode
import maestro.Maestro
import maestro.MaestroException
import maestro.Point
import maestro.SwipeDirection
import maestro.orchestra.ApplyConfigurationCommand
import maestro.orchestra.DefineVariablesCommand
import maestro.orchestra.LaunchAppCommand
import maestro.orchestra.MaestroCommand
import maestro.orchestra.MaestroConfig
import maestro.orchestra.Orchestra
import maestro.orchestra.error.UnicodeNotSupportedError
import maestro.orchestra.util.Env.withEnv
import maestro.orchestra.yaml.YamlCommandReader
import maestro.test.drivers.FakeDriver
import maestro.test.drivers.FakeDriver.Event
import maestro.test.drivers.FakeLayoutElement
import maestro.test.drivers.FakeLayoutElement.Bounds
import maestro.test.drivers.FakeTimer
import maestro.utils.MaestroTimer
import org.junit.jupiter.api.AfterEach
import org.junit.jupiter.api.BeforeEach
import org.junit.jupiter.api.Test
import org.junit.jupiter.api.assertThrows
import java.awt.Color
import java.io.File
import java.nio.file.Paths
import kotlin.system.measureTimeMillis
import maestro.orchestra.util.Env.withDefaultEnvVars

class IntegrationTest {

    val fakeTimer = FakeTimer()

    @BeforeEach
    fun setUp() {
        MaestroTimer.setTimerFunc(fakeTimer.timer())
    }

    @AfterEach
    internal fun tearDown() {
        File("041_take_screenshot_with_filename.png").delete()
        File("099_screen_recording.mp4").delete()
        File("028_env.mp4").delete()
    }

    @Test
    fun `Case 001 - Assert element visible by id`() {
        // Given
        val commands = readCommands("001_assert_visible_by_id")

        val driver = driver {
            element {
                id = "element_id"
                bounds = Bounds(0, 0, 100, 100)
            }
        }

        // When
        Maestro(driver).use {
            orchestra(it).runFlow(commands)
        }

        // Then
        // No test failure
        driver.assertNoInteraction()
    }

    @Test
    fun `Case 002 - Assert element visible by text`() {
        // Given
        val commands = readCommands("002_assert_visible_by_text")

        val driver = driver {
            element {
                text = "Element Text"
                bounds = Bounds(0, 0, 100, 100)
            }
        }

        // When
        Maestro(driver).use {
            orchestra(it).runFlow(commands)
        }

        // Then
        // No test failure
        driver.assertNoInteraction()
    }

    @Test
    fun `Case 003 - Assert element visible by size`() {
        // Given
        val commands = readCommands("003_assert_visible_by_size")

        val driver = driver {
            element {
                text = "Element Text"
                bounds = Bounds(0, 0, 100, 100)
            }
        }

        // When
        Maestro(driver).use {
            orchestra(it).runFlow(commands)
        }

        // Then
        // No test failure
        driver.assertNoInteraction()
    }

    @Test
    fun `Case 004 - Assert visible - no element with id`() {
        // Given
        val commands = readCommands("004_assert_no_visible_element_with_id")

        val driver = driver {
            element {
                id = "another_id"
                bounds = Bounds(0, 0, 100, 100)
            }
        }

        // When & Then
        assertThrows<MaestroException.AssertionFailure> {
            Maestro(driver).use {
                orchestra(it).runFlow(commands)
            }
        }
    }

    @Test
    fun `Case 005 - Assert visible - no element with text`() {
        // Given
        val commands = readCommands("005_assert_no_visible_element_with_text")

        val driver = driver {
            element {
                text = "Some other text"
                bounds = Bounds(0, 0, 100, 100)
            }
        }

        // When & Then
        assertThrows<MaestroException.AssertionFailure> {
            Maestro(driver).use {
                orchestra(it).runFlow(commands)
            }
        }
    }

    @Test
    fun `Case 006 - Assert visible - no element with size`() {
        // Given
        val commands = readCommands("005_assert_no_visible_element_with_text")

        val driver = driver {
            element {
                text = "Some other text"
                bounds = Bounds(0, 0, 101, 101)
            }
        }

        // When & Then
        assertThrows<MaestroException.AssertionFailure> {
            Maestro(driver).use {
                orchestra(it).runFlow(commands)
            }
        }
    }

    @Test
    fun `Case 007 - Assert element visible by size with tolerance`() {
        // Given
        val commands = readCommands("007_assert_visible_by_size_with_tolerance")

        val driver = driver {
            element {
                text = "Element Text"
                bounds = Bounds(0, 0, 101, 101)
            }
        }

        // When
        Maestro(driver).use {
            orchestra(it).runFlow(commands)
        }

        // Then
        // No test failure
        driver.assertNoInteraction()
    }

    @Test
    fun `Case 008 - Tap on element - Retry if no UI change`() {
        // Given
        val commands = readCommands("008_tap_on_element")

        val driver = driver {
            element {
                text = "Primary button"
                bounds = Bounds(0, 0, 100, 100)
            }
        }

        // When
        Maestro(driver).use {
            orchestra(it).runFlow(commands)
        }

        // Then
        // No test failure
        driver.assertEventCount(Event.Tap(Point(50, 50)), expectedCount = 2)
    }

    @Test
    fun `Case 008 - Tap on element - Do not retry if view hierarchy changed`() {
        // Given
        val commands = readCommands("008_tap_on_element")

        val driver = driver {
            element {
                text = "Primary button"
                bounds = Bounds(0, 0, 100, 100)

                onClick = { element ->
                    element.text = "Updated text"
                }
            }
        }

        // When
        Maestro(driver).use {
            orchestra(it).runFlow(commands)
        }

        // Then
        // No test failure
        driver.assertEventCount(Event.Tap(Point(50, 50)), expectedCount = 1)
    }

    @Test
    fun `Case 008 - Tap on element - Do not retry if screenshot changed`() {
        // Given
        val commands = readCommands("008_tap_on_element")

        val driver = driver {
            element {
                text = "Primary button"
                bounds = Bounds(0, 0, 100, 100)

                onClick = { element ->
                    element.color = Color.RED
                }
            }
        }

        // When
        Maestro(driver).use {
            orchestra(it).runFlow(commands)
        }

        // Then
        // No test failure
        driver.assertEventCount(Event.Tap(Point(50, 50)), expectedCount = 1)
    }

    @Test
    fun `Case 009 - Skip optional elements`() {
        // Given
        val commands = readCommands("009_skip_optional_elements")

        val driver = driver {
            element {
                text = "Non Optional"
                bounds = Bounds(0, 0, 100, 100)
            }
        }

        // When
        Maestro(driver).use {
            orchestra(it).runFlow(commands)
        }

        // Then
        // No test failure
    }

    @Test
    fun `Case 010 - Scroll`() {
        // Given
        val commands = readCommands("010_scroll")

        val driver = driver {
        }

        // When
        Maestro(driver).use {
            orchestra(it).runFlow(commands)
        }

        // Then
        // No test failure
        driver.assertHasEvent(Event.Scroll)
    }

    @Test
    fun `Case 011 - Back press`() {
        // Given
        val commands = readCommands("011_back_press")

        val driver = driver {
        }

        // When
        Maestro(driver).use {
            orchestra(it).runFlow(commands)
        }

        // Then
        // No test failure
        driver.assertHasEvent(Event.BackPress)
    }

    @Test
    fun `Case 012 - Input text`() {
        // Given
        val commands = readCommands("012_input_text")

        val driver = driver {
        }

        // When
        Maestro(driver).use {
            orchestra(it).runFlow(commands)
        }

        // Then
        // No test failure
        driver.assertHasEvent(Event.InputText("Hello World"))
        driver.assertHasEvent(Event.InputText("user@example.com"))
        driver.assertCurrentTextInput("Hello Worlduser@example.com")
    }

    @Test
    fun `Case 013 - Launch app`() {
        // Given
        val commands = readCommands("013_launch_app")

        val driver = driver {
        }
        driver.addInstalledApp("com.example.app")

        // When
        Maestro(driver).use {
            orchestra(it).runFlow(commands)
        }

        // Then
        // No test failure
        driver.assertEvents(
            listOf(
                Event.StopApp("com.example.app"),
                Event.LaunchApp("com.example.app")
            )
        )
    }

    @Test
    fun `Case 014 - Tap on point`() {
        // Given
        val commands = readCommands("014_tap_on_point")

        val driver = driver {
        }

        // When
        Maestro(driver).use {
            orchestra(it).runFlow(commands)
        }

        // Then
        // No test failure
        driver.assertHasEvent(Event.Tap(Point(100, 200)))
    }

    @Test
    fun `Case 015 - Tap on element relative position`() {
        // Given
        val commands = readCommands("015_element_relative_position")

        val driver = driver {
            element {
                text = "Top Left"
                bounds = Bounds(0, 100, 100, 200)
            }
            element {
                text = "Top"
                bounds = Bounds(100, 100, 200, 200)
            }
            element {
                text = "Top Right"
                bounds = Bounds(200, 100, 300, 200)
            }
            element {
                text = "Left"
                bounds = Bounds(0, 200, 100, 300)
            }
            element {
                text = "Middle"
                bounds = Bounds(100, 200, 200, 300)
            }
            element {
                text = "Right"
                bounds = Bounds(200, 200, 300, 300)
            }
            element {
                text = "Bottom Left"
                bounds = Bounds(0, 300, 100, 400)
            }
            element {
                text = "Bottom"
                bounds = Bounds(100, 300, 200, 400)
            }
            element {
                text = "Bottom Right"
                bounds = Bounds(200, 300, 300, 400)
            }
        }

        // When
        Maestro(driver).use {
            orchestra(it).runFlow(commands)
        }

        // Then
        // No test failure
        driver.assertEvents(
            listOf(
                Event.Tap(Point(150, 150)), // Top
                Event.Tap(Point(150, 350)), // Bottom
                Event.Tap(Point(50, 250)), // Left
                Event.Tap(Point(250, 250)), // Right
                Event.Tap(Point(50, 150)), // Top Left
                Event.Tap(Point(250, 150)), // Top Right
                Event.Tap(Point(50, 350)), // Bottom Left
                Event.Tap(Point(250, 350)), // Bottom Right
            )
        )
    }

    @Test
    fun `Case 016 - Multiline text`() {
        // Given
        val commands = readCommands("016_multiline_text")

        val driver = driver {
            element {
                text = "Hello World\nHere is a second line"
                bounds = Bounds(0, 0, 100, 100)
            }
        }

        // When
        Maestro(driver).use {
            orchestra(it).runFlow(commands)
        }

        // Then
        // No test failure
        driver.assertHasEvent(Event.Tap(Point(50, 50)))
    }

    @Test
    fun `Case 017 - Swipe`() {
        // Given
        val commands = readCommands("017_swipe")

        val driver = driver {
        }

        // When
        Maestro(driver).use {
            orchestra(it).runFlow(commands)
        }

        // Then
        // No test failure
        driver.assertHasEvent(Event.Swipe(start = Point(100, 500), End = Point(100, 200), durationMs = 3000))
    }

    @Test
    fun `Case 018 - Contains child`() {
        // Given
        val commands = readCommands("018_contains_child")

        val driver = driver {
            element {
                bounds = Bounds(0, 0, 200, 200)

                element {
                    text = "Child"
                    bounds = Bounds(0, 0, 100, 100)
                }
            }
        }

        // When
        Maestro(driver).use {
            orchestra(it).runFlow(commands)
        }

        // Then
        // No test failure
        driver.assertHasEvent(Event.Tap(Point(100, 100)))
    }

    @Test
    fun `Case 019 - Do not wait until visible`() {
        // Given
        val commands = readCommands("019_dont_wait_for_visibility")

        val driver = driver {
            element {
                text = "Button"
                bounds = Bounds(0, 0, 100, 100)
            }
            element {
                bounds = Bounds(0, 0, 100, 100)
            }
        }

        // When
        Maestro(driver).use {
            orchestra(it).runFlow(commands)
        }

        // Then
        // No test failure
        driver.assertHasEvent(Event.Tap(Point(50, 50)))
        fakeTimer.assertNoEvent(MaestroTimer.Reason.WAIT_UNTIL_VISIBLE)
    }

    @Test
    fun `Case 020 - Parse config`() {
        // When
        val commands = readCommands("020_parse_config")

        // Then
        assertThat(commands).isEqualTo(
            listOf(
                MaestroCommand(
                    DefineVariablesCommand(
                        env = mapOf("MAESTRO_FILENAME" to "020_parse_config")
                    )
                ),
                MaestroCommand(
                    ApplyConfigurationCommand(
                        config = MaestroConfig(
                            appId = "com.example.app"
                        )
                    )
                ),
                MaestroCommand(
                    LaunchAppCommand(
                        appId = "com.example.app"
                    )
                )
            )
        )
    }

    @Test
    fun `Case 021 - Launch app with clear state`() {
        // Given
        val commands = readCommands("021_launch_app_with_clear_state")

        val driver = driver {
        }
        driver.addInstalledApp("com.example.app")

        // When
        Maestro(driver).use {
            orchestra(it).runFlow(commands)
        }

        // Then
        // No test failure
        driver.assertHasEvent(Event.ClearState("com.example.app"))
        driver.assertHasEvent(Event.LaunchApp("com.example.app"))
    }

    @Test
    fun `Case 022 - Launch app that is not installed`() {
        // Given
        val commands = readCommands("022_launch_app_that_is_not_installed")

        val driver = driver {
        }

        // When & Then
        assertThrows<MaestroException.UnableToLaunchApp> {
            Maestro(driver).use {
                orchestra(it).runFlow(commands)
            }
        }
    }

    @Test
    fun `Case 025 - Tap on element relative position using shortcut`() {
        // Given
        val commands = readCommands("025_element_relative_position_shortcut")

        val driver = driver {
            element {
                text = "Top Left"
                bounds = Bounds(0, 100, 100, 200)
            }
            element {
                text = "Top"
                bounds = Bounds(100, 100, 200, 200)
            }
            element {
                text = "Top Right"
                bounds = Bounds(200, 100, 300, 200)
            }
            element {
                text = "Left"
                bounds = Bounds(0, 200, 100, 300)
            }
            element {
                text = "Middle"
                bounds = Bounds(100, 200, 200, 300)
            }
            element {
                text = "Right"
                bounds = Bounds(200, 200, 300, 300)
            }
            element {
                text = "Bottom Left"
                bounds = Bounds(0, 300, 100, 400)
            }
            element {
                text = "Bottom"
                bounds = Bounds(100, 300, 200, 400)
            }
            element {
                text = "Bottom Right"
                bounds = Bounds(200, 300, 300, 400)
            }
        }

        // When
        Maestro(driver).use {
            orchestra(it).runFlow(commands)
        }

        // Then
        // No test failure
        driver.assertEvents(
            listOf(
                Event.Tap(Point(150, 150)), // Top
                Event.Tap(Point(150, 350)), // Bottom
                Event.Tap(Point(50, 250)), // Left
                Event.Tap(Point(250, 250)), // Right
                Event.Tap(Point(50, 150)), // Top Left
                Event.Tap(Point(250, 150)), // Top Right
                Event.Tap(Point(50, 350)), // Bottom Left
                Event.Tap(Point(250, 350)), // Bottom Right
            )
        )
    }

    @Test
    fun `Case 026 - Assert not visible - no element with id`() {
        // Given
        val commands = readCommands("026_assert_not_visible")

        val driver = driver {
            element {
                id = "another_id"
                bounds = Bounds(0, 0, 100, 100)
            }
        }

        // When
        Maestro(driver).use {
            orchestra(it).runFlow(commands)
        }

        // Then
        // No test failure
    }

    @Test
    fun `Case 026 - Assert not visible - element with id is present`() {
        // Given
        val commands = readCommands("026_assert_not_visible")

        val driver = driver {
            element {
                id = "element_id"
                bounds = Bounds(0, 0, 100, 100)
            }
        }

        // When & Then
        assertThrows<MaestroException.AssertionFailure> {
            Maestro(driver).use {
                orchestra(it).runFlow(commands)
            }
        }
    }

    @Test
    fun `Case 027 - Open link`() {
        // Given
        val commands = readCommands("027_open_link")

        val driver = driver {}

        // When
        Maestro(driver).use {
            orchestra(it).runFlow(commands)
        }

        // Then
        // No test failure
        driver.assertEvents(
            listOf(
                Event.OpenLink("https://example.com")
            )
        )
    }

    @Test
    fun `Case 028 - Env`() {
        // Given
        val commands = readCommands("028_env") {
            mapOf(
                "APP_ID" to "com.example.app",
                "BUTTON_ID" to "button_id",
                "BUTTON_TEXT" to "button_text",
                "PASSWORD" to "testPassword",
                "NON_EXISTENT_TEXT" to "nonExistentText",
                "NON_EXISTENT_ID" to "nonExistentId",
                "URL" to "secretUrl",
                "LAT" to "37.82778",
                "LNG" to "-122.48167",
            )
        }

        val driver = driver {

            element {
                id = "button_id"
                text = "button_text"
                bounds = Bounds(0, 0, 100, 100)
            }

        }
        driver.addInstalledApp("com.example.app")

        // When
        Maestro(driver).use {
            orchestra(it).runFlow(commands)
        }

        // Then
        // No test failure
        driver.assertEvents(
            listOf(
                Event.LaunchApp(appId = "com.example.app"),
                Event.Tap(Point(50, 50)),
                Event.Tap(Point(50, 50)),
                Event.InputText("\${PASSWORD} is testPassword"),
                Event.OpenLink("https://example.com/secretUrl"),
                Event.SetLocation(latitude = 37.82778, longitude = -122.48167),
                Event.StartRecording,
            )
        )
        assert(File("028_env.mp4").exists())
    }

    @Test
    fun `Case 029 - Long press on element`() {
        // Given
        val commands = readCommands("029_long_press_on_element")

        val driver = driver {
            element {
                text = "Primary button"
                bounds = Bounds(0, 0, 100, 100)
            }
        }

        // When
        Maestro(driver).use {
            orchestra(it).runFlow(commands)
        }

        // Then
        // No test failure
        driver.assertHasEvent(Event.LongPress(Point(50, 50)))
    }

    @Test
    fun `Case 030 - Long press on point`() {
        // Given
        val commands = readCommands("030_long_press_on_point")

        val driver = driver {
        }

        // When
        Maestro(driver).use {
            orchestra(it).runFlow(commands)
        }

        // Then
        // No test failure
        driver.assertHasEvent(Event.LongPress(Point(100, 200)))
    }

    @Test
    fun `Case 031 - Traits`() {
        // Given
        val commands = readCommands("031_traits")

        val driver = driver {
            element {
                text = "Text"
                bounds = Bounds(0, 0, 200, 100)
            }
            element {
                text = "Square"
                bounds = Bounds(0, 100, 100, 200)
            }
            element {
                text = String(CharArray(500))   // Long text
                bounds = Bounds(0, 200, 200, 400)
            }
        }

        // When
        Maestro(driver).use {
            orchestra(it).runFlow(commands)
        }

        // Then
        // No test failure
        driver.assertEvents(
            listOf(
                Event.Tap(Point(100, 50)),  // Text
                Event.Tap(Point(50, 150)),  // Square
                Event.Tap(Point(100, 300)),  // Long text
            )
        )
    }

    @Test
    fun `Case 032 - Element index`() {
        // Given
        val commands = readCommands("032_element_index")

        val driver = driver {
            element {
                text = "Item 2"
                bounds = Bounds(0, 200, 100, 300)
            }
            element {
                text = "Item 1"
                bounds = Bounds(0, 100, 100, 200)
            }
        }

        // When
        Maestro(driver).use {
            orchestra(it).runFlow(commands)
        }

        // Then
        // No test failure
        driver.assertEvents(
            listOf(
                Event.Tap(Point(50, 150)),  // Item 1
                Event.Tap(Point(50, 250)),  // Item 2
            )
        )
    }

    @Test
    fun `Case 033 - Text with number`() {
        // Given
        val commands = readCommands("033_int_text")

        val driver = driver {
            element {
                text = "2022"
                bounds = Bounds(0, 0, 100, 100)
            }
        }

        // When
        Maestro(driver).use {
            orchestra(it).runFlow(commands)
        }

        // Then
        // No test failure
        driver.assertHasEvent(Event.Tap(Point(50, 50)))
    }

    @Test
    fun `Case 034 - Press key`() {
        // Given
        val commands = readCommands("034_press_key")

        val driver = driver {
        }

        // When
        Maestro(driver).use {
            orchestra(it).runFlow(commands)
        }

        // Then
        driver.assertHasEvent(Event.PressKey(KeyCode.ENTER))
        driver.assertHasEvent(Event.PressKey(KeyCode.BACKSPACE))
        driver.assertHasEvent(Event.PressKey(KeyCode.HOME))
        driver.assertHasEvent(Event.PressKey(KeyCode.BACK))
        driver.assertHasEvent(Event.PressKey(KeyCode.VOLUME_UP))
        driver.assertHasEvent(Event.PressKey(KeyCode.VOLUME_DOWN))
        driver.assertHasEvent(Event.PressKey(KeyCode.LOCK))
        driver.assertHasEvent(Event.PressKey(KeyCode.REMOTE_UP))
        driver.assertHasEvent(Event.PressKey(KeyCode.REMOTE_DOWN))
        driver.assertHasEvent(Event.PressKey(KeyCode.REMOTE_LEFT))
        driver.assertHasEvent(Event.PressKey(KeyCode.REMOTE_RIGHT))
        driver.assertHasEvent(Event.PressKey(KeyCode.REMOTE_CENTER))
        driver.assertHasEvent(Event.PressKey(KeyCode.REMOTE_PLAY_PAUSE))
        driver.assertHasEvent(Event.PressKey(KeyCode.REMOTE_STOP))
        driver.assertHasEvent(Event.PressKey(KeyCode.REMOTE_NEXT))
        driver.assertHasEvent(Event.PressKey(KeyCode.REMOTE_PREVIOUS))
        driver.assertHasEvent(Event.PressKey(KeyCode.REMOTE_REWIND))
        driver.assertHasEvent(Event.PressKey(KeyCode.REMOTE_FAST_FORWARD))
        driver.assertHasEvent(Event.PressKey(KeyCode.POWER))
        driver.assertHasEvent(Event.PressKey(KeyCode.TAB))
        driver.assertHasEvent(Event.PressKey(KeyCode.REMOTE_SYSTEM_NAVIGATION_UP))
        driver.assertHasEvent(Event.PressKey(KeyCode.REMOTE_SYSTEM_NAVIGATION_DOWN))
        driver.assertHasEvent(Event.PressKey(KeyCode.REMOTE_BUTTON_A))
        driver.assertHasEvent(Event.PressKey(KeyCode.REMOTE_BUTTON_B))
        driver.assertHasEvent(Event.PressKey(KeyCode.REMOTE_MENU))
        driver.assertHasEvent(Event.PressKey(KeyCode.TV_INPUT))
        driver.assertHasEvent(Event.PressKey(KeyCode.TV_INPUT_HDMI_1))
        driver.assertHasEvent(Event.PressKey(KeyCode.TV_INPUT_HDMI_2))
        driver.assertHasEvent(Event.PressKey(KeyCode.TV_INPUT_HDMI_3))
    }

    @Test
    fun `Case 035 - Ignore duplicates when refreshing item position`() {
        // Given
        val commands = readCommands("035_refresh_position_ignore_duplicates")

        val driver = driver {

            element {
                id = "icon"
                bounds = Bounds(0, 0, 100, 100)
            }

            element {
                text = "Item"
                bounds = Bounds(0, 100, 100, 200)
            }

            element {
                id = "icon"
                bounds = Bounds(0, 200, 100, 300)
            }

        }

        // When
        Maestro(driver).use {
            orchestra(it).runFlow(commands)
        }

        // Then
        driver.assertHasEvent(Event.Tap(Point(50, 250)))
    }

    @Test
    fun `Case 036 - Erase text with numbers`() {
        // Given
        val commands = readCommands("036_erase_text")

        val driver = driver {
        }

        // When
        Maestro(driver).use {
            orchestra(it).runFlow(commands)
        }

        // Then
        driver.assertCurrentTextInput("Hello")
    }

    @Test
    fun `Case 037 - Throw exception when trying to input text with unicode characters`() {
        // Given
        val commands = readCommands("037_unicode_input")

        val driver = driver {
        }

        // When & Then
        assertThrows<UnicodeNotSupportedError> {
            Maestro(driver).use {
                orchestra(it).runFlow(commands)
            }
        }
    }

    @Test
    fun `Case 038 - Partial id matching`() {
        // Given
        val commands = readCommands("038_partial_id")

        val driver = driver {
            element {
                id = "com.google.android.inputmethod.latin:id/another_keyboard_area"
                bounds = Bounds(0, 0, 100, 100)
            }

            element {
                id = "com.google.android.inputmethod.latin:id/keyboard_area"
                bounds = Bounds(0, 100, 100, 200)
            }
        }

        // When
        Maestro(driver).use {
            orchestra(it).runFlow(commands)
        }

        // Then
        driver.assertEvents(
            listOf(
                Event.Tap(Point(50, 150)),
                Event.Tap(Point(50, 50)),
            )
        )
    }

    @Test
    fun `Case 039 - Hide keyboard`() {
        // Given
        val commands = readCommands("039_hide_keyboard")

        val driver = driver {
        }

        // When
        Maestro(driver).use {
            orchestra(it).runFlow(commands)
        }

        // Then
        // No test failure
        driver.assertEvents(
            listOf(
                Event.HideKeyboard,
            )
        )
    }

    @Test
    fun `Case 040 - Escape regex characters`() {
        // Given
        val commands = readCommands("040_escape_regex")

        val driver = driver {
            element {
                text = "+123456"
                bounds = Bounds(0, 0, 100, 100)
            }
        }

        // When
        Maestro(driver).use {
            orchestra(it).runFlow(commands)
        }

        // Then
        driver.assertHasEvent(Event.Tap(Point(50, 50)))
    }

    @Test
    fun `Case 041 - Take screenshot`() {
        // Given
        val commands = readCommands("041_take_screenshot")

        val driver = driver {
        }

        // When
        Maestro(driver).use {
            orchestra(it).runFlow(commands)
        }

        // Then
        // No test failure
        driver.assertEvents(
            listOf(
                Event.TakeScreenshot,
            )
        )
        assert(File("041_take_screenshot_with_filename.png").exists())
    }

    @Test
    fun `Case 042 - Extended waitUntil`() {
        // Given
        val commands = readCommands("042_extended_wait")

        val driver = driver {
            element {
                text = "Item"
                bounds = Bounds(0, 0, 100, 100)
            }
        }

        // When
        Maestro(driver).use {
            orchestra(it).runFlow(commands)
        }

        // Then
        // No test failure
        driver.assertNoInteraction()
    }

    @Test
    fun `Case 042 - Extended waitUntil - element not found`() {
        // Given
        val commands = readCommands("042_extended_wait")

        val driver = driver {
        }

        // When running flow - throw an exception
        assertThrows<MaestroException.AssertionFailure> {
            Maestro(driver).use {
                orchestra(it).runFlow(commands)
            }
        }
    }

    @Test
    fun `Case 043 - Stop app`() {
        // Given
        val commands = readCommands("043_stop_app")

        val driver = driver {
        }

        // When
        Maestro(driver).use {
            orchestra(it).runFlow(commands)
        }

        // Then
        // No test failure
        driver.assertHasEvent(Event.StopApp("com.example.app"))
        driver.assertHasEvent(Event.StopApp("another.app"))
    }

    @Test
    fun `Case 044 - Clear state`() {
        // Given
        val commands = readCommands("044_clear_state")

        val driver = driver {
        }

        driver.addInstalledApp("com.example.app")
        driver.addInstalledApp("another.app")

        // When
        Maestro(driver).use {
            orchestra(it).runFlow(commands)
        }

        // Then
        // No test failure
        driver.assertHasEvent(Event.ClearState("com.example.app"))
        driver.assertHasEvent(Event.ClearState("another.app"))
    }

    @Test
    fun `Case 045 - Clear keychain`() {
        // Given
        val commands = readCommands("045_clear_keychain")

        val driver = driver {
        }

        driver.addInstalledApp("com.example.app")

        // When
        Maestro(driver).use {
            orchestra(it).runFlow(commands)
        }

        // Then
        // No test failure
        driver.assertEvents(
            listOf(
                Event.ClearKeychain,
                Event.ClearKeychain,
                Event.LaunchApp("com.example.app"),
            )
        )
    }

    @Test
    fun `Case 046 - Run flow`() {
        // Given
        val commands = readCommands("046_run_flow")

        val driver = driver {
            element {
                text = "Primary button"
                bounds = Bounds(0, 0, 100, 100)
            }
        }

        driver.addInstalledApp("com.example.app")
        driver.addInstalledApp("com.other.app")

        // When
        Maestro(driver).use {
            orchestra(it).runFlow(commands)
        }

        // Then
        // No test failure
        driver.assertEvents(
            listOf(
                Event.LaunchApp("com.example.app"),
                Event.Tap(Point(50, 50)),
            )
        )
    }

    @Test
    fun `Case 047 - Nested run flow`() {
        // Given
        val commands = readCommands("047_run_flow_nested")

        val driver = driver {
            element {
                text = "Primary button"
                bounds = Bounds(0, 0, 100, 100)
            }
            element {
                text = "Secondary button"
                bounds = Bounds(0, 0, 200, 200)
            }
        }

        driver.addInstalledApp("com.example.app")
        driver.addInstalledApp("com.other.app")

        // When
        Maestro(driver).use {
            orchestra(it).runFlow(commands)
        }

        // Then
        // No test failure
        driver.assertEvents(
            listOf(
                Event.LaunchApp("com.example.app"),
                Event.Tap(Point(50, 50)),
                Event.Tap(Point(100, 100)),
            )
        )
    }

    @Test
    fun `Case 048 - tapOn prioritises clickable elements`() {
        // Given
        val commands = readCommands("048_tapOn_clickable")

        val driver = driver {
            element {
                text = "Button"
                bounds = Bounds(0, 0, 100, 100)
            }
            element {
                text = "Button"
                bounds = Bounds(0, 0, 200, 200)
                clickable = true

                onClick = {
                    text = "Clicked"
                }
            }
        }

        // When
        Maestro(driver).use {
            orchestra(it).runFlow(commands)
        }

        // Then
        // No test failure
        driver.assertEvents(
            listOf(
                Event.Tap(Point(100, 100)),
            )
        )
    }

    @Test
    fun `Case 049 - Run flow conditionally`() {
        // Given
        val commands = readCommands("049_run_flow_conditionally") {
            mapOf(
                "NOT_CLICKED" to "Not Clicked"
            )
        }

        val driver = driver {
            val indicator = element {
                text = "Not Clicked"
                bounds = Bounds(0, 100, 0, 200)
            }

            element {
                text = "button"
                bounds = Bounds(0, 0, 100, 100)
                onClick = {
                    indicator.text = "Clicked"
                }
            }
        }

        // When
        Maestro(driver).use {
            orchestra(it).runFlow(commands)
        }

        // Then
        // No test failure
        driver.assertEventCount(Event.Tap(Point(50, 50)), 1)
    }

    @Test
    fun `Case 051 - Set location`() {
        // Given
        val commands = readCommands("051_set_location")

        val driver = driver {
        }

        driver.addInstalledApp("com.example.app")

        // When
        Maestro(driver).use {
            orchestra(it).runFlow(commands)
        }

        // Then
        // No test failure
        driver.assertEvents(
            listOf(
                Event.LaunchApp("com.example.app"),
                Event.SetLocation(12.5266, 78.2150),
            )
        )
    }

    @Test
    fun `Case 052 - Input random`() {
        // Given
        val commands = readCommands("052_text_random")

        val driver = driver {
        }

        // When
        Maestro(driver).use {
            orchestra(it).runFlow(commands)
        }

        // Then
        // No test failure
        driver.assertAllEvent(condition = {
            ((it as? Event.InputText?)?.text?.length ?: -1) >= 5
        })
        driver.assertAnyEvent(condition = {
            val number = try {
                (it as? Event.InputText?)?.text?.toInt() ?: -1
            } catch (e: NumberFormatException) {
                -1
            }
            number in 10000..99999
        })

        driver.assertAnyEvent(condition = {
            val text = (it as? Event.InputText?)?.text ?: ""
            text.contains("@")
        })

        driver.assertAnyEvent(condition = {
            val text = (it as? Event.InputText?)?.text ?: ""
            text.contains(" ")
        })
    }

    @Test
    fun `Case 053 - Repeat N times`() {
        // Given
        val commands = readCommands("053_repeat_times")

        var counter = 0
        val driver = driver {

            val indicator = element {
                text = counter.toString()
                bounds = Bounds(0, 100, 100, 200)
            }

            element {
                text = "Button"
                bounds = Bounds(0, 0, 100, 100)
                onClick = {
                    counter++
                    indicator.text = counter.toString()
                }
            }

        }

        // When
        Maestro(driver).use {
            orchestra(it).runFlow(commands)
        }

        // Then
        // No test failure
        driver.assertEvents(
            listOf(
                Event.Tap(Point(50, 50)),
                Event.Tap(Point(50, 50)),
                Event.Tap(Point(50, 50)),
                Event.Tap(Point(50, 50)),
                Event.Tap(Point(50, 50)),
                Event.Tap(Point(50, 50)),
            )
        )
    }

    @Test
    fun `Case 054 - Enabled state`() {
        // Given
        val commands = readCommands("054_enabled")

        val driver = driver {

            element {
                text = "Button"
                bounds = Bounds(0, 0, 100, 100)
                onClick = {
                    enabled = false
                }
            }

        }

        // When
        Maestro(driver).use {
            orchestra(it).runFlow(commands)
        }

        // Then
        // No test failure
        driver.assertEventCount(
            Event.Tap(Point(50, 50)),
            1
        )
    }

    @Test
    fun `Case 055 - Tap on element - Compare regex`() {
        // Given
        val commands = readCommands("055_compare_regex")

        val driver = driver {
            element {
                text = "(Secondary button)"
                bounds = Bounds(0, 100, 100, 200)
            }
        }

        // When
        Maestro(driver).use {
            orchestra(it).runFlow(commands)
        }

        // Then
        // No test failure
        driver.assertHasEvent(Event.Tap(Point(50, 150)))
    }

    @Test
    fun `Case 056 - Ignore an error in Orchestra`() {
        // Given
        val commands = readCommands("056_ignore_error")

        val driver = driver {
            element {
                text = "Button"
                bounds = Bounds(0, 100, 100, 200)
            }
        }

        // When
        Maestro(driver).use {
            orchestra(
                maestro = it,
                onCommandFailed = { _, command, _ ->
                    if (command.tapOnElement?.selector?.textRegex == "Non existent text") {
                        Orchestra.ErrorResolution.CONTINUE
                    } else {
                        Orchestra.ErrorResolution.FAIL
                    }
                },
            ).runFlow(commands)
        }

        // Then
        // No test failure
        driver.assertHasEvent(Event.Tap(Point(50, 150)))
    }

    @Test
    fun `Case 057 - Pass inner env variables to runFlow`() {
        // Given
        val commands = readCommands("057_runFlow_env") {
            mapOf(
                "OUTER_ENV" to "Outer Parameter"
            )
        }

        val driver = driver {
        }

        // When
        Maestro(driver).use {
            orchestra(it).runFlow(commands)
        }

        // Then
        // No test failure
        driver.assertHasEvent(Event.InputText("Inner Parameter"))
        driver.assertHasEvent(Event.InputText("Outer Parameter"))
        driver.assertHasEvent(Event.InputText("Overriden Parameter"))
    }

    @Test
    fun `Case 058 - Inline env parameters`() {
        // Given
        val commands = readCommands("058_inline_env")

        val driver = driver {
        }

        // When
        Maestro(driver).use {
            orchestra(it).runFlow(commands)
        }

        // Then
        // No test failure
        driver.assertHasEvent(Event.InputText("Inline Parameter"))
        driver.assertHasEvent(Event.InputText("Overriden Parameter"))
    }

    @Test
    fun `Case 059 - Do a directional swipe command`() {
        // given
        val commands = readCommands("059_directional_swipe_command")
        val driver = driver { }

        // when
        Maestro(driver).use {
            orchestra(it).runFlow(commands)
        }

        // then
        driver.assertHasEvent(Event.SwipeWithDirection(SwipeDirection.RIGHT, 500))
    }

    @Test
    fun `Case 060 - Pass env param to an env param`() {
        // given
        val commands = readCommands("060_pass_env_to_env") {
            mapOf(
                "PARAM" to "Value"
            )
        }
        val driver = driver { }

        // when
        Maestro(driver).use {
            orchestra(it).runFlow(commands)
        }

        // then
        driver.assertEventCount(Event.InputText("Value"), expectedCount = 3)
    }

    @Test
    fun `Case 061 - Launch app without stopping it`() {
        // given
        val commands = readCommands("061_launchApp_withoutStopping")
        val driver = driver { }
        driver.addInstalledApp("com.example.app")

        // when
        Maestro(driver).use {
            orchestra(it).runFlow(commands)
        }

        // then
        driver.assertEvents(
            listOf(
                Event.LaunchApp("com.example.app"),
            )
        )
    }

    @Test
    fun `Case 062 - Copy paste text`() {

        // Given
        val commands = readCommands("062_copy_paste_text")

        val myCopiedText = "Some text to copy"

        val driver = driver {
            element {
                id = "com.google.android.inputmethod.latin:id/myId"
                text = myCopiedText
                bounds = Bounds(0, 100, 100, 200)
            }
        }

        // When
        Maestro(driver).use {
            orchestra(it).runFlow(commands)
        }

        // Then
        // No test failure
        driver.assertCurrentTextInput(myCopiedText)
    }

    @Test
    fun `Case 063 - Javascript injection`() {
        // given
        val commands = readCommands("063_js_injection")
        val driver = driver { }

        // when
        Maestro(driver).use {
            orchestra(it).runFlow(commands)
        }

        // then
        driver.assertEvents(
            listOf(
                Event.InputText("1"),
                Event.InputText("2"),
                Event.InputText("12"),
                Event.InputText("3.0"),
                Event.InputText("\${A} \${B} 1 2"),
            )
        )
    }

    @Test
    fun `Case 064 - Javascript files`() {
        // given
        val commands = readCommands("064_js_files")
        val driver = driver { }

        // when
        Maestro(driver).use {
            orchestra(it).runFlow(commands)
        }

        // then
        driver.assertEvents(
            listOf(
                Event.InputText("Main"),
                Event.InputText("Sub"),
                Event.InputText("Sub"),
                Event.InputText("Main"),
                Event.InputText("Sub"),
                Event.InputText("064_js_files"),
                Event.InputText("Hello, Input Parameter!"),
                Event.InputText("Hello, Evaluated Parameter!"),
                Event.InputText("064_js_files"),
            )
        )
    }

    @Test
    fun `Case 065 - When True condition`() {
        // given
        val commands = readCommands("065_when_true")
        val driver = driver { }

        // when
        Maestro(driver).use {
            orchestra(it).runFlow(commands)
        }

        // then
        driver.assertEvents(
            listOf(
                Event.InputText("True"),
                Event.InputText("String"),
                Event.InputText("Positive Int"),
                Event.InputText("Object"),
                Event.InputText("Array"),
            )
        )
    }

    @Test
    fun `Case 066 - Copy text into JS variable`() {
        // Given
        val commands = readCommands("066_copyText_jsVar")

        val myCopiedText = "Maestro"

        val driver = driver {
            element {
                id = "Field"
                text = myCopiedText
                bounds = Bounds(0, 100, 100, 200)
            }
        }

        // When
        Maestro(driver).use {
            orchestra(it).runFlow(commands)
        }

        // Then
        // No test failure
        driver.assertEvents(
            listOf(
                Event.InputText("Hello, Maestro"),
            )
        )
    }

    @Test
    fun `Case 067 - Assert True - Pass`() {
        // Given
        val commands = readCommands("067_assertTrue_pass")

        val driver = driver {
        }

        // When
        Maestro(driver).use {
            orchestra(it).runFlow(commands)
        }

        // Then
        // No test failure
    }

    @Test
    fun `Case 067 - Assert True - Fail`() {
        // Given
        val commands = readCommands("067_assertTrue_fail")

        val driver = driver {
        }

        // Then
        assertThrows<MaestroException.AssertionFailure> {
            Maestro(driver).use {
                orchestra(it).runFlow(commands)
            }
        }
    }

    @Test
    fun `Case 068 - Erase all text`() {
        // given
        val commands = readCommands("068_erase_all_text")
        val driver = driver {
        }

        // when
        Maestro(driver).use {
            orchestra(it).runFlow(commands)
        }

        driver.assertCurrentTextInput("")
    }

    @Test
    fun `Case 069 - Wait for animation to end`() {
        // given
        val commands = readCommands("069_wait_for_animation_to_end")
        val driver = driver {
        }

        // when
        Maestro(driver).use {
            orchestra(it).runFlow(commands)
        }

        // Then
        // No test failure
        driver.assertEvents(
            listOf(
                Event.TakeScreenshot,
                Event.TakeScreenshot
            )
        )
    }

    @Test
    fun `Case 070 - Evaluate JS inline`() {
        // Given
        val commands = readCommands("070_evalScript")

        val driver = driver {
        }

        // When
        Maestro(driver).use {
            orchestra(it).runFlow(commands)
        }

        // Then
        // No test failure
        driver.assertEvents(
            listOf(
                Event.InputText("2"),
                Event.InputText("Result is: 2"),
            )
        )
    }

    @Test
    fun `Case 071 - Tap on relative point`() {
        // Given
        val commands = readCommands("071_tapOnRelativePoint")

        val driver = driver {
        }

        val deviceInfo = driver.deviceInfo()

        // When
        Maestro(driver).use {
            orchestra(it).runFlow(commands)
        }

        // Then
        // No test failure
        driver.assertEvents(
            listOf(
                Event.Tap(Point(0, 0)),
                Event.Tap(Point(deviceInfo.widthGrid, deviceInfo.heightGrid)),
                Event.Tap(Point(deviceInfo.widthGrid / 2, deviceInfo.heightGrid / 2)),
                Event.Tap(Point(deviceInfo.widthGrid / 4, deviceInfo.heightGrid / 4)),
                Event.Tap(Point(deviceInfo.widthGrid / 4, deviceInfo.heightGrid / 4)),
            )
        )
    }

    @Test
    fun `Case 072 - Assert element visible by id`() {
        // Given
        val commands = readCommands("072_searchDepthFirst")

        val driver = driver {
            element {
                text = "Element"
                bounds = Bounds(0, 0, 100, 100)

                element {
                    text = "Element"
                    bounds = Bounds(0, 0, 50, 50)
                }
            }

            element {
                text = "Element"
                bounds = Bounds(0, 100, 100, 200)
            }
        }

        // When
        Maestro(driver).use {
            orchestra(it).runFlow(commands)
        }

        // Then
        // No test failure
        driver.assertHasEvent(Event.Tap(Point(25, 25)))
    }

    @Test
    fun `Case 073 - Handle linebreaks`() {
        // Given
        val commands = readCommands("073_handle_linebreaks")

        val driver = driver {
            val indicator = element {
                text = "Indicator"
                bounds = Bounds(0, 100, 100, 100)
            }

            element {
                text = "Hello\nWorld"
                bounds = Bounds(0, 0, 100, 100)

                onClick = {
                    indicator.text += "!"
                }
            }
        }

        // When
        Maestro(driver).use {
            orchestra(it).runFlow(commands)
        }

        // Then
        // No test failure
        driver.assertEventCount(Event.Tap(Point(50, 50)), expectedCount = 2)
    }

    @Test
    fun `Case 074 - Directional swipe on elements`() {
        // given
        val commands = readCommands("074_directional_swipe_element")
        val elementBounds = Bounds(0, 100, 100, 100)
        val driver = driver {
            element {
                text = "swiping element"
                bounds = elementBounds
            }
        }

        // when
        Maestro(driver).use {
            orchestra(it).runFlow(commands)
        }

        // then
        driver.assertHasEvent(
            Event.SwipeElementWithDirection(
                Point(50, 100),
                SwipeDirection.RIGHT,
                400
            )
        )
    }

    @Test
    fun `Case 075 - Repeat while`() {
        // Given
        val commands = readCommands("075_repeat_while")
        val driver = driver {
            var counter = 0

            val counterView = element {
                text = "Value 0"
                bounds = Bounds(0, 100, 100, 100)
            }

            element {
                text = "Button"
                bounds = Bounds(0, 0, 100, 100)
                onClick = {
                    counter++
                    counterView.text = "Value $counter"
                }
            }
        }

        // When
        Maestro(driver).use {
            orchestra(it).runFlow(commands)
        }

        // Then
        // No test failures

        driver.assertEventCount(
            Event.Tap(Point(50, 50)),
            expectedCount = 3
        )
    }

    @Test
    fun `Case 076 - Optional assertion`() {
        // Given
        val commands = readCommands("076_optional_assertion")

        val driver = driver {
            // No elements
        }

        // When
        Maestro(driver).use {
            orchestra(it).runFlow(commands)
        }

        // Then
        // No test failure
    }

    @Test
    fun `Case 077 - Env special characters`() {
        // Given
        val commands = readCommands("077_env_special_characters") {
            mapOf(
                "OUTER" to "!@#\$&*()_+{}|:\"<>?[]\\\\;',./"
            )
        }

        val driver = driver {
            // No elements
        }

        // When
        Maestro(driver).use {
            orchestra(it).runFlow(commands)
        }

        // Then
        driver.assertEvents(
            listOf(
                Event.InputText("!@#\$&*()_+{}|:\"<>?[]\\;',./"),
                Event.InputText("!@#\$&*()_+{}|:\"<>?[]\\;',./"),
            )
        )
    }

    @Test
    fun `Case 078 - Swipe with relative coordinates`() {
        // given
        val commands = readCommands("078_swipe_relative")
        val driver = driver {
        }
        val deviceInfo = driver.deviceInfo()

        // When
        Maestro(driver).use {
            orchestra(it).runFlow(commands)
        }

        // Then
        // No test failure
        val expectedStart = Point(deviceInfo.widthGrid / 2, deviceInfo.heightGrid * 30 / 100)
        val expectedEnd = Point(deviceInfo.widthGrid / 2, deviceInfo.heightGrid * 60 / 100)
        driver.assertHasEvent(
            Event.Swipe(start = expectedStart, End = expectedEnd, durationMs = 3000)
        )
    }

    @Test
    fun `Case 079 - Scroll until view is visible - no view`() {
        // Given
        val commands = readCommands("079_scroll_until_visible")

        // No view
        val driver = driver {
            // No elements
        }

        // Then fail
        assertThrows<MaestroException.ElementNotFound> {
            Maestro(driver).use {
                assertThat(orchestra(it).runFlow(commands))
            }
        }
    }

    @Test
    fun `Case 079-2 - Scroll until view is visible - with view`() {
        // Given
        val commands = readCommands("079_scroll_until_visible")
        val info = driver { }.deviceInfo()

        val elementBounds = Bounds(0, 0 + info.heightGrid, 100, 100 + info.heightGrid)
        val driver = driver {
            element {
                text = "Test"
                bounds = elementBounds
            }
        }

        // When
        Maestro(driver).use {
            assertThat(orchestra(it).runFlow(commands)).isTrue()
        }

        // Then
        driver.assertEvents(
            listOf(
                Event.SwipeElementWithDirection(Point(270, 480), SwipeDirection.UP, 1),
            )
        )
    }

    @Test
    fun `Case 080 - Hierarchy pruning assert visible`() {
        // Given
        val commands = readCommands("080_hierarchy_pruning_assert_visible")

        val info = driver {}.deviceInfo()

        val driver = driver {
            element {
                id = "root"
                bounds = Bounds(0, 0, 500, 500)

                element {
                    id = "visible_1"
                    bounds = Bounds(0, 0, 100, 100)
                }

                element {
                    id = "visible_2"
                    bounds = Bounds(info.widthGrid - 50, 0, info.widthGrid + 100, 100)
                }

                element {
                    id = "visible_3"
                    bounds = Bounds(0, info.heightGrid - 50, 100, info.heightGrid + 100)
                }

                element {
                    id = "visible_4"
                    bounds = Bounds(-100, -100, info.widthGrid + 200, info.heightGrid + 200)
                }
            }
        }

        // When
        Maestro(driver).use {
            orchestra(it).runFlow(commands)
        }

        // Then
        // No test failure
        driver.assertNoInteraction()
    }

    @Test
    fun `Case 081 - Hierarchy pruning assert not visible`() {
        // Given
        val commands = readCommands("081_hierarchy_pruning_assert_not_visible")

        val info = driver {}.deviceInfo()

        val driver = driver {
            element {
                id = "root"
                bounds = Bounds(0, 0, 500, 500)

                element {
                    id = "not_visible_1"
                    bounds = Bounds(-100, -100, 0, 0)
                }

                element {
                    id = "not_visible_2"
                    bounds = Bounds(info.widthGrid, 0, info.widthGrid + 100, 100)
                }

                element {
                    id = "not_visible_3"
                    bounds = Bounds(0, info.heightGrid, 100, info.heightGrid + 100)
                }

                element {
                    id = "not_visible_4"
                    bounds = Bounds(0, info.heightGrid - 10, 100, info.heightGrid + 100)
                }
            }
        }

        // When & Then
        Maestro(driver).use {
            orchestra(it).runFlow(commands)
        }

        // Then
        // No test failure
        driver.assertNoInteraction()
    }

    @Test
    fun `Case 082 - Repeat while true`() {
        // Given
        val commands = readCommands("082_repeat_while_true")
        val driver = driver {
            var counter = 0

            val counterView = element {
                text = "Value 0"
                bounds = Bounds(0, 100, 100, 100)
            }

            element {
                text = "Button"
                bounds = Bounds(0, 0, 100, 100)
                onClick = {
                    counter++
                    counterView.text = "Value $counter"
                }
            }
        }

        // When
        Maestro(driver).use {
            orchestra(it).runFlow(commands)
        }

        // Then
        // No test failures
        driver.assertEventCount(
            Event.Tap(Point(50, 50)),
            expectedCount = 3
        )
    }

    @Test
    fun `Case 083 - Assert on properties`() {
        // Given
        val commands = readCommands("083_assert_properties")

        val driver = driver {
            val field = element {
                text = "Field"
                checked = true
                selected = true
                focused = true
                bounds = Bounds.ofSize(width = 100, height = 100)
            }

            element {
                text = "Flip"
                bounds = Bounds.ofSize(width = 100, height = 100)
                    .translate(y = 100)
                onClick = {
                    field.checked = field.checked?.not()
                    field.selected = field.selected?.not()
                    field.enabled = field.enabled?.not()
                    field.focused = field.focused?.not()
                }
            }
        }

        // When
        Maestro(driver).use {
            orchestra(it).runFlow(commands)
        }

        // Then
        // No test failure
        driver.assertHasEvent(Event.Tap(Point(50, 150)))
    }

    @Test
    fun `Case 084 - Open Browser`() {
        // given
        val commands = readCommands("084_open_browser")

        val driver = driver {}

        // when
        Maestro(driver).use {
            orchestra(it).runFlow(commands)
        }

        // then
        driver.assertEvents(
            listOf(
                Event.OpenBrowser("https://example.com")
            )
        )
    }

    @Test
    fun `Case 085 - Open link with auto verify`() {
        // Given
        val commands = readCommands("085_open_link_auto_verify")

        val driver = driver {}

        // When
        Maestro(driver).use {
            orchestra(it).runFlow(commands)
        }

        // Then
        // No test failure
        driver.assertEvents(
            listOf(
                Event.OpenLink("https://example.com", autoLink = true)
            )
        )
    }

    @Test
    fun `Case 086 - launchApp sets all permissions to allow`() {
        // Given
        val commands = readCommands("086_launchApp_sets_all_permissions_to_allow")
        val driver = driver {}
        driver.addInstalledApp("com.example.app")

        // When
        Maestro(driver).use {
            orchestra(it).runFlow(commands)
        }

        // Then
        driver.assertEvents(
            listOf(
                Event.SetPermissions("com.example.app", mapOf("all" to "allow")),
                Event.LaunchApp("com.example.app"),
            )
        )
    }

    @Test
    fun `Case 087 - launchApp with all permissions to deny`() {
        // Given
        val commands = readCommands("087_launchApp_with_all_permissions_to_deny")
        val driver = driver {}
        driver.addInstalledApp("com.example.app")

        // When
        Maestro(driver).use {
            orchestra(it).runFlow(commands)
        }

        // Then
        driver.assertEvents(
            listOf(
                Event.SetPermissions("com.example.app", mapOf("all" to "deny")),
                Event.LaunchApp("com.example.app"),
            )
        )
    }

    @Test
    fun `Case 088 - launchApp with all permissions to deny and notification to allow`() {
        // Given
        val commands = readCommands("088_launchApp_with_all_permissions_to_deny_and_notification_to_allow")
        val driver = driver {}
        driver.addInstalledApp("com.example.app")

        // When
        Maestro(driver).use {
            orchestra(it).runFlow(commands)
        }

        // Then
        driver.assertEvents(
            listOf(
                Event.SetPermissions("com.example.app", mapOf("all" to "deny", "notifications" to "allow")),
                Event.LaunchApp("com.example.app"),
            )
        )
    }

    @Test
    fun `Case 089 - launchApp with SMS permissions`() {
        // Given
        val commands = readCommands("089_launchApp_with_sms_permission_group_to_allow")
        val driver = driver {}
        driver.addInstalledApp("com.example.app")

        // When
        Maestro(driver).use {
            orchestra(it).runFlow(commands)
        }

        // Then
        driver.assertEvents(
            listOf(
                Event.SetPermissions("com.example.app", mapOf("sms" to "allow")),
                Event.LaunchApp("com.example.app"),
            )
        )
    }

    @Test
    fun `Case 090 - Travel`() {
        // Given
        val commands = readCommands("090_travel")
        val driver = driver {}
        driver.addInstalledApp("com.example.app")

        // When
        Maestro(driver).use {
            orchestra(it).runFlow(commands)
        }

        // Then
        driver.assertEvents(
            listOf(
                Event.SetLocation(0.0, 0.0),
                Event.SetLocation(0.1, 0.0),
                Event.SetLocation(0.1, 0.1),
                Event.SetLocation(0.0, 0.1),
            )
        )
    }

    @Test
    fun `Case 091 - Assert visible by index`() {
        // Given
        val commands = readCommands("091_assert_visible_by_index")
        val driver = driver {

            element {
                text = "Item"
                bounds = Bounds.ofSize(100, 100)
            }

            element {
                text = "Item"
                bounds = Bounds.ofSize(100, 100)
                    .translate(y = 100)
            }

        }

        // When
        Maestro(driver).use {
            orchestra(it).runFlow(commands)
        }

        // Then
        // No failures
    }

    @Test
    fun `Case 092 - Log messages`() {
        // Given
        val commands = readCommands("092_log_messages")
        val driver = driver {
        }

        val receivedLogs = mutableListOf<String>()

        // When
        Maestro(driver).use {
            orchestra(
                it,
                onCommandMetadataUpdate = { _, metadata ->
                    receivedLogs += metadata.logMessages
                }
            ).runFlow(commands)
        }

        // Then
        assertThat(receivedLogs).containsExactly(
            "Log from evalScript",
            "Log from runScript",
        ).inOrder()
    }

    @Test
    fun `Case 093 - JS default values`() {
        // Given
        val commands = readCommands("093_js_default_value")
        val driver = driver {
        }
        driver.addInstalledApp("com.example.default")

        // When
        Maestro(driver).use {
            orchestra(it).runFlow(commands)
        }

        // Then
        driver.assertHasEvent(Event.LaunchApp("com.example.default"))
    }

    @Test
    fun `Case 094 - Subflow with inlined commands`() {
        // Given
        val commands = readCommands("094_runFlow_inline")
        val driver = driver {
        }

        // When
        Maestro(driver).use {
            orchestra(it).runFlow(commands)
        }

        // Then
        driver.assertHasEvent(Event.InputText("Inner Parameter"))
    }

    @Test
    fun `Case 095 - Launch arguments`() {
        // Given
        val commands = readCommands("095_launch_arguments")
        val driver = driver {
        }
        driver.addInstalledApp("com.example.app")

        // When
        Maestro(driver).use {
            orchestra(it).runFlow(commands)
        }

        // Then
        driver.assertHasEvent(
            Event.LaunchApp(
                appId = "com.example.app",
                launchArguments = mapOf(
                    "argumentA" to true,
                    "argumentB" to 4,
                    "argumentC" to 4.0,
                    "argumentD" to "Hello String Value true"
                )
            )
        )
    }

    @Test
    fun `Case 096 - platform condition`() {
        // Given
        val commands = readCommands("096_platform_condition")
        val driver = driver {
        }

        // When
        Maestro(driver).use {
            orchestra(it).runFlow(commands)
        }

        // Then
        driver.assertHasEvent(Event.InputText("Hello iOS"))
        driver.assertHasEvent(Event.InputText("Hello ios"))
        driver.assertNoEvent(Event.InputText("Hello Android"))
    }

    @Test
    fun `Case 097 - Contains descendants`() {
        // Given
        val commands = readCommands("097_contains_descendants")

        val driver = driver {
            element {
                id = "id1"
                bounds = Bounds(0, 0, 200, 200)

                element {
                    bounds = Bounds(0, 0, 200, 200)
                    element {
                        id = "id2"
                        bounds = Bounds(0, 0, 200, 200)
                        element {
                            text = "Child 1"
                            bounds = Bounds(0, 0, 100, 50)
                        }
                    }
                    element {
                        text = "Child 2"
                        bounds = Bounds(0, 0, 100, 100)
                        enabled = false
                    }
                }
            }
        }

        // When
        Maestro(driver).use {
            orchestra(it).runFlow(commands)
        }

        // Then
        // No test failures
        driver.assertNoInteraction()
    }

    @Test
    fun `Case 098 - Execute Javascript conditionally`() {
        // Given
        val commands = readCommands("098_runscript_conditionals")

        val driver = driver {
            element {
                text = "Click me"
                bounds = Bounds(0, 0, 100, 100)
                onClick = { element ->
                    element.text = "Clicked"
                }
            }
        }

        val receivedLogs = mutableListOf<String>()

        // When
        Maestro(driver).use {
            orchestra(
                it,
                onCommandMetadataUpdate = { _, metadata ->
                    receivedLogs += metadata.logMessages
                }
            ).runFlow(commands)
        }

        // Then
        // No test failure
        driver.assertEventCount(Event.Tap(Point(50, 50)), 1)
        // Then
        assertThat(receivedLogs).containsExactly(
            "Log from runScript",
        ).inOrder()
    }

    @Test
    fun `Case 099 - Screen recording`() {
        // Given
        val commands = readCommands("099_screen_recording")

        val driver = driver {
        }

        // When
        Maestro(driver).use {
            orchestra(it).runFlow(commands)
        }

        // Then
        // No test failure
        driver.assertEvents(
            listOf(
                Event.StartRecording,
                Event.StopRecording,
            )
        )
        assert(File("099_screen_recording.mp4").exists())
    }

    @Test
    fun `Case 100 - tapOn multiple times`() {
        // Given
        val commands = readCommands("100_tapOn_multiple_times")

        val driver = driver {
            element {
                text = "Button"
                bounds = Bounds(0, 0, 100, 100)
            }
        }

        // When
        Maestro(driver).use {
            orchestra(it).runFlow(commands)
        }


        // Then
        // No test failure
        driver.assertEventCount(Event.Tap(Point(50, 50)), 3)
    }

    @Test
    fun `Case 101 - doubleTapOn`() {
        // Given
        val commands = readCommands("101_doubleTapOn")

        val driver = driver {
            element {
                text = "Button"
                bounds = Bounds(0, 0, 100, 100)
            }
        }

        // When
        Maestro(driver).use {
            orchestra(it).runFlow(commands)
        }


        // Then
        // No test failure
        driver.assertEventCount(Event.Tap(Point(50, 50)), 2)
    }

    @Test
    fun `Case 102 - GraalJs config`() {
        // given
        val commands = readCommands("102_graaljs")
        val driver = driver { }

        // when
        Maestro(driver).use {
            orchestra(it).runFlow(commands)
        }

        // then
        driver.assertEvents(
            listOf(
                Event.InputText("foo"),
                Event.InputText("bar"),
            )
        )
    }

    @Test
    fun `Case 103 - execute onFlowStart and onFlowComplete hooks`() {
        // given
        val commands = readCommands("103_on_flow_start_complete_hooks")
        val driver = driver {
        }
        val receivedLogs = mutableListOf<String>()

        // when
        Maestro(driver).use {
            orchestra(
                it,
                onCommandMetadataUpdate = { _, metadata ->
                    receivedLogs += metadata.logMessages
                }
            ).runFlow(commands)
        }

        // Then
        assertThat(receivedLogs).containsExactly(
            "setup",
            "teardown",
        ).inOrder()
        driver.assertEvents(
            listOf(
                Event.InputText("test1"),
                Event.Tap(Point(100, 200)),
                Event.InputText("test2"),
            )
        )
    }

    @Test
    fun `Case 104 - execute onFlowStart and onFlowComplete hooks when flow failed`() {
        // Given
        val commands = readCommands("104_on_flow_start_complete_hooks_flow_failed")

        val driver = driver {
            element {
                id = "another_id"
                bounds = Bounds(0, 0, 100, 100)
            }
        }

        // When & Then
        assertThrows<MaestroException.AssertionFailure> {
            Maestro(driver).use {
                orchestra(it).runFlow(commands)
            }
        }
        driver.assertEvents(
            listOf(
                Event.InputText("test1"),
                Event.InputText("test2"),
            )
        )
    }

    @Test
    fun `Case 105 - execute onFlowStart and onFlowComplete when js output is set`() {
        // Given
        val commands = readCommands("105_on_flow_start_complete_when_js_output_set")

        val driver = driver {
        }
        val receivedLogs = mutableListOf<String>()

        // when
        Maestro(driver).use {
            orchestra(
                it,
                onCommandMetadataUpdate = { _, metadata ->
                    receivedLogs += metadata.logMessages
                }
            ).runFlow(commands)
        }

        // Then
        assertThat(receivedLogs).containsExactly(
            "setup",
            "teardown",
        ).inOrder()
    }

    @Test
    fun `Case 106 - execute onFlowStart and onFlowComplete when js output is set with subflows`() {
        // Given
        val commands = readCommands("106_on_flow_start_complete_when_js_output_set_subflows")

        val driver = driver {
        }
        val receivedLogs = mutableListOf<String>()

        // when
        Maestro(driver).use {
            orchestra(
                it,
                onCommandMetadataUpdate = { _, metadata ->
                    receivedLogs += metadata.logMessages
                }
            ).runFlow(commands)
        }

        // Then
        assertThat(receivedLogs).containsExactly(
            "subflow",
            "setup subflow",
            "teardown subflow",
        ).inOrder()
    }

    @Test
    fun `Case 107 - execute defineVariablesCommand before onFlowStart and onFlowComplete are executed`() {
        // Given
        val commands = readCommands("107_define_variables_command_before_hooks")

        val driver = driver {
        }
        driver.addInstalledApp("com.example.app")
        val receivedLogs = mutableListOf<String>()

        // when
        Maestro(driver).use {
            orchestra(
                it,
                onCommandMetadataUpdate = { _, metadata ->
                    receivedLogs += metadata.logMessages
                }
            ).runFlow(commands)
        }

        // Then
        assertThat(receivedLogs).containsExactly(
            "com.example.app",
        ).inOrder()
        driver.assertEvents(
            listOf(
                Event.LaunchApp("com.example.app")
            )
        )
    }

    @Test
    fun `Case 108 - fail the flow and skip commands in case of onStart hook failure`() {
        // Given
        val commands = readCommands("108_failed_start_hook")
        val driver = driver {
        }
        val receivedLogs = mutableListOf<String>()

        // When & Then
        assertThrows<MaestroException.AssertionFailure> {
            val result = Maestro(driver).use {
                orchestra(
                    it,
                    onCommandMetadataUpdate = { _, metadata ->
                        receivedLogs += metadata.logMessages
                    }
                ).runFlow(commands)
            }

            assertThat(result).isFalse()
        }
        assertThat(receivedLogs).containsExactly(
            "on start",
            "on complete",
        ).inOrder()
    }

    @Test
    fun `Case 109 - fail the flow and execute commands in case of onComplete hook failure`() {
        // Given
        val commands = readCommands("109_failed_complete_hook")
        val driver = driver {
        }
        val receivedLogs = mutableListOf<String>()

        // When & Then
        assertThrows<MaestroException.AssertionFailure> {
            val result = Maestro(driver).use {
                orchestra(
                    it,
                    onCommandMetadataUpdate = { _, metadata ->
                        receivedLogs += metadata.logMessages
                    }
                ).runFlow(commands)
            }

            assertThat(result).isFalse()
        }
        assertThat(receivedLogs).containsExactly(
            "on start",
            "main flow",
            "on complete",
        ).inOrder()
    }

    @Test
    fun `Case 110 - addMedia command emits add media event with correct path`() {
        // given
        val commands = readCommands("110_add_media_device")
        val driver = driver {}

        // when
        Maestro(driver).use {
            orchestra(it).runFlow(commands)
        }

        // then
        driver.assertEvents(listOf(Event.AddMedia))
    }

    @Test
    fun `Case 111 - addMedia command allows adding multiple media`() {
        // given
        val commands = readCommands("111_add_multiple_media")
        val driver = driver { }

        // when
        Maestro(driver).use {
            orchestra(it).runFlow(commands)
        }

        // then
        driver.assertEvents(listOf(Event.AddMedia, Event.AddMedia, Event.AddMedia))
    }

    @Test
    fun `Case 112 - Scroll until view is visible - with element center`() {
        // Given
        val commands = readCommands("112_scroll_until_visible_center")
        val info = driver { }.deviceInfo()

        val elementBounds = Bounds(0, 0 + info.heightGrid, 100, 100 + info.heightGrid)
        val driver = driver {
            element {
                text = "Test"
                bounds = elementBounds
            }
        }

        // When
        Maestro(driver).use {
            assertThat(orchestra(it).runFlow(commands)).isTrue()
        }

        // Then
        driver.assertEvents(
            listOf(
                Event.SwipeElementWithDirection(Point(270, 480), SwipeDirection.UP, 1),
            )
        )
    }

    @Test
    fun `Case 113 - Tap on element - with app settle timeout`() {
        // Given
        val commands = readCommands("113_tap_on_element_settle_timeout")

        val driver = driver {
            element {
                mutatingText = {
                    "The time is ${System.nanoTime()}"
                }
                bounds = Bounds(0, 0, 100, 100)
            }
        }

        // When
        var elapsedTime: Long
        Maestro(driver).use { maestro ->
            elapsedTime = measureTimeMillis {
                orchestra(maestro).runFlow(commands)
            }
        }

        // Then
        // No test failure
        assertThat(elapsedTime).isAtMost(1000L)
        driver.assertEventCount(Event.Tap(Point(50, 50)), expectedCount = 1)
    }

    @Test
    fun `Case 114 - child of selector`() {
        // Given
        val commands = readCommands("114_child_of_selector")

        val driver = driver {
            element {
                id = "id1"
                bounds = Bounds(0, 0, 200, 600)

                element {
                    bounds = Bounds(0, 0, 200, 200)
                    text = "parent_id_1"
                    element {
                        text = "child_id"
                        bounds = Bounds(0, 0, 100, 200)
                    }
                }
                element {
                    bounds = Bounds(0, 200, 200, 400)
                    text = "parent_id_2"
                    element {
                        text = "child_id"
                        bounds = Bounds(0, 200, 100, 400)
                    }
                }
                element {
                    bounds = Bounds(0, 400, 200, 600)
                    text = "parent_id_3"
                    element {
                        text = "child_id_1"
                        bounds = Bounds(0, 400, 100, 600)
                    }
                }
            }
        }

        // When
        Maestro(driver).use {
            orchestra(it).runFlow(commands)
        }

        // Then
        // No test failures
        driver.assertNoInteraction()

    }

    @Test
    fun `Case 115 - airplane mode`() {
        val commands = readCommands("115_airplane_mode")
        val driver = driver { }

        Maestro(driver).use {
            orchestra(it).runFlow(commands)
        }
    }

    @Test
    fun `Case 116 - Kill app`() {
        // Given
        val commands = readCommands("115_kill_app")

        val driver = driver {
        }

        // When
        Maestro(driver).use {
            orchestra(it).runFlow(commands)
        }

        // Then
        // No test failure
        driver.assertHasEvent(Event.KillApp("com.example.app"))
        driver.assertHasEvent(Event.KillApp("another.app"))
    }

    @Test
<<<<<<< HEAD
    fun `Case 117 - Install app`() {
        // Given
        val commands = readCommands("116_install_app")

        val driver = driver {
        }

        // When
        Maestro(driver).use {
            orchestra(it).runFlow(commands)
        }

        // Then
        // No test failure
        driver.assertHasEvent(Event.InstallApp)
    }

    @Test
    fun `Case 118 - Scroll until view is visible - with speed evaluate`() {
=======
    fun `Case 117 - Scroll until view is visible - with speed and timeout evaluate`() {
>>>>>>> 21edc144
        // Given
        val commands = readCommands("117_scroll_until_visible_speed")
        val expectedDuration = "601"
        val expectedTimeout = "20000"
        val info = driver { }.deviceInfo()

        val elementBounds = Bounds(0, 0 + info.heightGrid, 100, 100 + info.heightGrid)
        val driver = driver {
            element {
                id = "maestro"
                bounds = elementBounds
            }
        }

        // When
        var scrollDuration = "0"
        var timeout = "0"
        Maestro(driver).use {
            orchestra(it, onCommandMetadataUpdate = { _, metaData ->
                scrollDuration = metaData.evaluatedCommand?.scrollUntilVisible?.scrollDuration.toString()
                timeout = metaData.evaluatedCommand?.scrollUntilVisible?.timeout.toString()
            }).runFlow(commands)
        }

        // Then
        assertThat(scrollDuration).isEqualTo(expectedDuration)
        assertThat(timeout).isEqualTo(expectedTimeout)
        driver.assertEvents(
            listOf(
                Event.SwipeElementWithDirection(Point(270, 480), SwipeDirection.UP, expectedDuration.toLong()),
            )
        )
    }

    private fun orchestra(
        maestro: Maestro,
    ) = Orchestra(
        maestro,
        lookupTimeoutMs = 0L,
        optionalLookupTimeoutMs = 0L,
    )

    private fun orchestra(
        maestro: Maestro,
        onCommandMetadataUpdate: (MaestroCommand, Orchestra.CommandMetadata) -> Unit = { _, _ -> },
    ) = Orchestra(
        maestro,
        lookupTimeoutMs = 0L,
        optionalLookupTimeoutMs = 0L,
        onCommandMetadataUpdate = onCommandMetadataUpdate,
    )

    private fun orchestra(
        maestro: Maestro,
        onCommandFailed: (Int, MaestroCommand, Throwable) -> Orchestra.ErrorResolution,
    ) = Orchestra(
        maestro,
        lookupTimeoutMs = 0L,
        optionalLookupTimeoutMs = 0L,
        onCommandFailed = onCommandFailed,
    )

    private fun driver(builder: FakeLayoutElement.() -> Unit): FakeDriver {
        val driver = FakeDriver()
        driver.setLayout(FakeLayoutElement().apply { builder() })
        driver.open()
        return driver
    }

    private fun readCommands(caseName: String, withEnv: () -> Map<String, String> = { emptyMap() }): List<MaestroCommand> {
        val resource = javaClass.classLoader.getResource("$caseName.yaml")
            ?: throw IllegalArgumentException("File $caseName.yaml not found")
        val flowPath = Paths.get(resource.toURI())
        return YamlCommandReader.readCommands(flowPath)
            .withEnv(withEnv().withDefaultEnvVars(flowPath.toFile()))
    }

}<|MERGE_RESOLUTION|>--- conflicted
+++ resolved
@@ -3100,7 +3100,6 @@
     }
 
     @Test
-<<<<<<< HEAD
     fun `Case 117 - Install app`() {
         // Given
         val commands = readCommands("116_install_app")
@@ -3119,10 +3118,7 @@
     }
 
     @Test
-    fun `Case 118 - Scroll until view is visible - with speed evaluate`() {
-=======
-    fun `Case 117 - Scroll until view is visible - with speed and timeout evaluate`() {
->>>>>>> 21edc144
+    fun `Case 118 - Scroll until view is visible - with speed and timeout evaluate`() {
         // Given
         val commands = readCommands("117_scroll_until_visible_speed")
         val expectedDuration = "601"
