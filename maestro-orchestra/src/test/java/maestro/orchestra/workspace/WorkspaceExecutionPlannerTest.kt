package maestro.orchestra.workspace

import com.google.common.truth.Truth.assertThat
import org.junit.jupiter.api.Test
import java.nio.file.Path
import java.nio.file.Paths

internal class WorkspaceExecutionPlannerTest {

    @Test
    internal fun `000 - Individual file`() {
        // When
        val plan = WorkspaceExecutionPlanner.plan(
            input = paths("/workspaces/000_individual_file/flow.yaml"),
            includeTags = listOf(),
            excludeTags = listOf(),
            config = null,
        )

        // Then
        assertThat(plan.flowsToRun).containsExactly(
            path("/workspaces/000_individual_file/flow.yaml"),
        )
    }

    @Test
    internal fun `001 - Simple workspace`() {
        // When
        val plan = WorkspaceExecutionPlanner.plan(
            input = paths("/workspaces/001_simple"),
            includeTags = listOf(),
            excludeTags = listOf(),
        )

        // Then
        assertThat(plan.flowsToRun).containsExactly(
            path("/workspaces/001_simple/flowA.yaml"),
            path("/workspaces/001_simple/flowB.yaml"),
        )
    }

    @Test
    internal fun `001 - Multiple files`() {
        // When
        val plan = WorkspaceExecutionPlanner.plan(
            input = paths(
                "/workspaces/001_simple/flowA.yaml",
                "/workspaces/001_simple/flowB.yaml"
            ),
            includeTags = listOf(),
            excludeTags = listOf(),
            config = null,
        )

        // Then
        assertThat(plan.flowsToRun).containsExactly(
            path("/workspaces/001_simple/flowA.yaml"),
            path("/workspaces/001_simple/flowB.yaml"),
        )
    }

    @Test
    internal fun `002 - Workspace with subflows`() {
        // When
        val plan = WorkspaceExecutionPlanner.plan(
            input = paths("/workspaces/002_subflows"),
            includeTags = listOf(),
            excludeTags = listOf(),
            config = null,
        )

        // Then
        assertThat(plan.flowsToRun).containsExactly(
            path("/workspaces/002_subflows/flowA.yaml"),
            path("/workspaces/002_subflows/flowB.yaml"),
        )
    }

    @Test
    internal fun `002 - Multiple folders`() {
        // When
        val plan = WorkspaceExecutionPlanner.plan(
            input = paths(
                "/workspaces/001_simple",
                "/workspaces/002_subflows"
            ),
            includeTags = listOf(),
            excludeTags = listOf(),
        )

        // Then
        assertThat(plan.flowsToRun).containsExactly(
            path("/workspaces/001_simple/flowA.yaml"),
            path("/workspaces/001_simple/flowB.yaml"),
            path("/workspaces/002_subflows/flowA.yaml"),
            path("/workspaces/002_subflows/flowB.yaml"),
        )
    }

    @Test
    internal fun `002 - Multiple files and folders`() {
        // When
        val plan = WorkspaceExecutionPlanner.plan(
            input = paths(
                "/workspaces/000_individual_file/flow.yaml",
                "/workspaces/001_simple",
                "/workspaces/002_subflows",
                "/workspaces/003_include_tags/flowC.yaml",
            ),
            includeTags = listOf(),
            excludeTags = listOf(),
        )

        // Then
        assertThat(plan.flowsToRun).containsExactly(
            path("/workspaces/000_individual_file/flow.yaml"),
            path("/workspaces/001_simple/flowA.yaml"),
            path("/workspaces/001_simple/flowB.yaml"),
            path("/workspaces/002_subflows/flowA.yaml"),
            path("/workspaces/002_subflows/flowB.yaml"),
            path("/workspaces/003_include_tags/flowC.yaml"),
        )
    }

    @Test
    internal fun `003 - Include tags`() {
        // When
        val plan = WorkspaceExecutionPlanner.plan(
            input = paths("/workspaces/003_include_tags"),
            includeTags = listOf("included"),
            excludeTags = listOf(),
            config = null,
        )

        // Then
        assertThat(plan.flowsToRun).containsExactly(
            path("/workspaces/003_include_tags/flowA.yaml"),
        )
    }

    @Test
    internal fun `004 - Exclude tags`() {
        // When
        val plan = WorkspaceExecutionPlanner.plan(
            input = paths("/workspaces/004_exclude_tags"),
            includeTags = listOf(),
            excludeTags = listOf("excluded"),
            config = null,
        )

        // Then
        assertThat(plan.flowsToRun).containsExactly(
            path("/workspaces/004_exclude_tags/flowA.yaml"),
            path("/workspaces/004_exclude_tags/flowC.yaml"),
        )
    }

    @Test
    internal fun `005 - Custom include pattern`() {
        // When
        val plan = WorkspaceExecutionPlanner.plan(
            input = paths("/workspaces/005_custom_include_pattern"),
            includeTags = listOf(),
            excludeTags = listOf(),
            config = null,
        )

        // Then
        assertThat(plan.flowsToRun).containsExactly(
            path("/workspaces/005_custom_include_pattern/featureA/flowA.yaml"),
            path("/workspaces/005_custom_include_pattern/featureB/flowB.yaml"),
        )
    }

    @Test
    internal fun `006 - Include subfolders`() {
        // When
        val plan = WorkspaceExecutionPlanner.plan(
            input = paths("/workspaces/006_include_subfolders"),
            includeTags = listOf(),
            excludeTags = listOf(),
            config = null,
        )

        // Then
        assertThat(plan.flowsToRun).containsExactly(
            path("/workspaces/006_include_subfolders/featureA/flowA.yaml"),
            path("/workspaces/006_include_subfolders/featureB/flowB.yaml"),
            path("/workspaces/006_include_subfolders/featureC/subfolder/flowC.yaml"),
            path("/workspaces/006_include_subfolders/flowD.yaml"),
        )
    }

    @Test
    internal fun `007 - Empty config`() {
        // When
        val plan = WorkspaceExecutionPlanner.plan(
            input = paths("/workspaces/007_empty_config"),
            includeTags = listOf(),
            excludeTags = listOf(),
            config = null,
        )

        // Then
        assertThat(plan.flowsToRun).containsExactly(
            path("/workspaces/007_empty_config/flowA.yaml"),
            path("/workspaces/007_empty_config/flowB.yaml"),
        )
    }

    @Test
    internal fun `008 - Literal pattern`() {
        // When
        val plan = WorkspaceExecutionPlanner.plan(
            input = paths("/workspaces/008_literal_pattern"),
            includeTags = listOf(),
            excludeTags = listOf(),
            config = null,
        )

        // Then
        assertThat(plan.flowsToRun).containsExactly(
            path("/workspaces/008_literal_pattern/featureA/flowA.yaml"),
        )
    }

    @Test
    internal fun `009 - Custom fields in config`() {
        // When
        val plan = WorkspaceExecutionPlanner.plan(
            input = paths("/workspaces/009_custom_config_fields"),
            includeTags = listOf(),
            excludeTags = listOf(),
            config = null,
        )

        // Then
        assertThat(plan.flowsToRun).containsExactly(
            path("/workspaces/009_custom_config_fields/flowA.yaml"),
            path("/workspaces/009_custom_config_fields/flowB.yaml"),
        )
    }

    @Test
    internal fun `010 - Global include tags`() {
        // When
        val plan = WorkspaceExecutionPlanner.plan(
            input = paths("/workspaces/010_global_include_tags"),
            includeTags = listOf("featureB"),
            excludeTags = listOf(),
            config = null,
        )

        // Then
        assertThat(plan.flowsToRun).containsExactly(
            path("/workspaces/010_global_include_tags/flowA.yaml"),
            path("/workspaces/010_global_include_tags/flowA_subflow.yaml"),
            path("/workspaces/010_global_include_tags/flowB.yaml"),
        )
    }

    @Test
    internal fun `011 - Global exclude tags`() {
        // When
        val plan = WorkspaceExecutionPlanner.plan(
            input = paths("/workspaces/011_global_exclude_tags"),
            includeTags = listOf(),
            excludeTags = listOf("featureA"),
            config = null,
        )

        // Then
        assertThat(plan.flowsToRun).containsExactly(
            path("/workspaces/011_global_exclude_tags/flowB.yaml"),
            path("/workspaces/011_global_exclude_tags/flowC.yaml"),
            path("/workspaces/011_global_exclude_tags/flowE.yaml"),
        )
    }

    @Test
    internal fun `012 - Deterministic order for local tests`() {
        // When
        val plan = WorkspaceExecutionPlanner.plan(
            input = paths("/workspaces/012_local_deterministic_order"),
            includeTags = listOf(),
            excludeTags = listOf(),
            config = null,
        )

        // Then
        assertThat(plan.flowsToRun).containsExactly(
            path("/workspaces/012_local_deterministic_order/flowA.yaml"),
            path("/workspaces/012_local_deterministic_order/flowB.yaml"),
            path("/workspaces/012_local_deterministic_order/flowC.yaml"),
        ).inOrder()
    }

    @Test
    internal fun `013 - Execution order is respected`() {
        // When
        val plan = WorkspaceExecutionPlanner.plan(
            input = paths("/workspaces/013_execution_order"),
            includeTags = listOf(),
            excludeTags = listOf(),
            config = null,
        )

        // Then
        assertThat(plan.flowsToRun).containsExactly(
            path("/workspaces/013_execution_order/flowA.yaml"),
        )

        // Then
        assertThat(plan.sequence).isNotNull()
        assertThat(plan.sequence!!.flows).containsExactly(
            path("/workspaces/013_execution_order/flowB.yaml"),
            path("/workspaces/013_execution_order/flowCWithCustomName.yaml"),
            path("/workspaces/013_execution_order/flowD.yaml"),
        ).inOrder()
    }

<<<<<<< HEAD
    private fun path(path: String): Path? {
        val clazz = WorkspaceExecutionPlannerTest::class.java
        val resource = clazz.getResource(path)?.toURI()
        return resource?.let { Paths.get(it) }
=======
    @Test
    internal fun `014 - Config not null`() {
        // When
        val plan = WorkspaceExecutionPlanner.plan(
            input = path("/workspaces/014_config_not_null"),
            includeTags = listOf(),
            excludeTags = listOf(),
            config = path("/workspaces/014_config_not_null/config/another_config.yaml"),
        )

        // Then
        assertThat(plan.flowsToRun).containsExactly(
            path("/workspaces/014_config_not_null/flowA.yaml"),
        )
    }

    private fun path(pathStr: String): Path {
        return Paths.get(WorkspaceExecutionPlannerTest::class.java.getResource(pathStr).toURI())
>>>>>>> 79ee03ef
    }

    private fun paths(vararg paths: String): Set<Path> = paths.mapNotNull(::path).toSet()
}<|MERGE_RESOLUTION|>--- conflicted
+++ resolved
@@ -30,6 +30,7 @@
             input = paths("/workspaces/001_simple"),
             includeTags = listOf(),
             excludeTags = listOf(),
+            config = null,
         )
 
         // Then
@@ -86,6 +87,7 @@
             ),
             includeTags = listOf(),
             excludeTags = listOf(),
+            config = null,
         )
 
         // Then
@@ -109,6 +111,7 @@
             ),
             includeTags = listOf(),
             excludeTags = listOf(),
+            config = null,
         )
 
         // Then
@@ -312,38 +315,33 @@
 
         // Then
         assertThat(plan.sequence).isNotNull()
-        assertThat(plan.sequence!!.flows).containsExactly(
+        assertThat(plan.sequence.flows).containsExactly(
             path("/workspaces/013_execution_order/flowB.yaml"),
             path("/workspaces/013_execution_order/flowCWithCustomName.yaml"),
             path("/workspaces/013_execution_order/flowD.yaml"),
         ).inOrder()
     }
 
-<<<<<<< HEAD
+    @Test
+    internal fun `014 - Config not null`() {
+        // When
+        val plan = WorkspaceExecutionPlanner.plan(
+            input = paths("/workspaces/014_config_not_null"),
+            includeTags = listOf(),
+            excludeTags = listOf(),
+            config = path("/workspaces/014_config_not_null/config/another_config.yaml"),
+        )
+
+        // Then
+        assertThat(plan.flowsToRun).containsExactly(
+            path("/workspaces/014_config_not_null/flowA.yaml"),
+        )
+    }
+
     private fun path(path: String): Path? {
         val clazz = WorkspaceExecutionPlannerTest::class.java
         val resource = clazz.getResource(path)?.toURI()
         return resource?.let { Paths.get(it) }
-=======
-    @Test
-    internal fun `014 - Config not null`() {
-        // When
-        val plan = WorkspaceExecutionPlanner.plan(
-            input = path("/workspaces/014_config_not_null"),
-            includeTags = listOf(),
-            excludeTags = listOf(),
-            config = path("/workspaces/014_config_not_null/config/another_config.yaml"),
-        )
-
-        // Then
-        assertThat(plan.flowsToRun).containsExactly(
-            path("/workspaces/014_config_not_null/flowA.yaml"),
-        )
-    }
-
-    private fun path(pathStr: String): Path {
-        return Paths.get(WorkspaceExecutionPlannerTest::class.java.getResource(pathStr).toURI())
->>>>>>> 79ee03ef
     }
 
     private fun paths(vararg paths: String): Set<Path> = paths.mapNotNull(::path).toSet()
