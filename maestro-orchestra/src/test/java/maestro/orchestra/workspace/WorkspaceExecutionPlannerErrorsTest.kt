--- conflicted
+++ resolved
@@ -48,16 +48,12 @@
         val excludeTags = path.resolve("excludeTags.txt").takeIf { it.isRegularFile() }?.readLines() ?: emptyList()
         try {
             val inputPath = singleFlowFilePath?.let { workspacePath.resolve(it) } ?: workspacePath
-<<<<<<< HEAD
-            WorkspaceExecutionPlanner.plan(setOf(inputPath), includeTags, excludeTags)
-=======
             WorkspaceExecutionPlanner.plan(
-                input = inputPath,
+                input = setOf(inputPath),
                 includeTags = includeTags,
                 excludeTags = excludeTags,
                 config = null,
             )
->>>>>>> 79ee03ef
             assertWithMessage("No exception was not thrown. Ensure this test case triggers a ValidationError.").fail()
         } catch (e: Exception) {
             if (e !is ValidationError) {
