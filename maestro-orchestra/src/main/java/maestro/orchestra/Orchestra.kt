/*
 *
 *  Copyright (c) 2022 mobile.dev inc.
 *
 *  Licensed under the Apache License, Version 2.0 (the "License");
 *  you may not use this file except in compliance with the License.
 *  You may obtain a copy of the License at
 *
 *    http://www.apache.org/licenses/LICENSE-2.0
 *
 *  Unless required by applicable law or agreed to in writing, software
 *  distributed under the License is distributed on an "AS IS" BASIS,
 *  WITHOUT WARRANTIES OR CONDITIONS OF ANY KIND, either express or implied.
 *  See the License for the specific language governing permissions and
 *  limitations under the License.
 *
 *
 */

package maestro.orchestra

import kotlinx.coroutines.runBlocking
import maestro.*
import maestro.Filters.asFilter
import maestro.ai.AI
import maestro.ai.AI.Companion.AI_KEY_ENV_VAR
import maestro.ai.Defect
import maestro.ai.Prediction
import maestro.ai.antrophic.Claude
import maestro.ai.openai.OpenAI
import maestro.js.GraalJsEngine
import maestro.js.JsEngine
import maestro.js.RhinoJsEngine
import maestro.orchestra.error.UnicodeNotSupportedError
import maestro.orchestra.filter.FilterWithDescription
import maestro.orchestra.filter.TraitFilters
import maestro.orchestra.geo.Traveller
import maestro.orchestra.util.Env.evaluateScripts
import maestro.orchestra.yaml.YamlCommandReader
import maestro.utils.Insight
import maestro.utils.Insights
import maestro.utils.MaestroTimer
import maestro.utils.StringUtils.toRegexSafe
import okhttp3.OkHttpClient
import okio.Buffer
import okio.Sink
import okio.buffer
import okio.sink
import java.io.File
import java.lang.Long.max
import maestro.utils.Env

// TODO(bartkepacia): Use this in onCommandGeneratedOutput.
//  Caveat:
//    Large files should not be held in memory, instead they should be directly written to a Buffer
//    that is streamed to disk.
//  Idea:
//    Orchestra should expose a callback like "onResourceRequested: (Command, CommandOutputType)"
sealed class CommandOutput {
    data class Screenshot(val screenshot: Buffer) : CommandOutput()
    data class ScreenRecording(val screenRecording: Buffer) : CommandOutput()
    data class AIDefects(val defects: List<Defect>, val screenshot: Buffer) : CommandOutput()
}

/**
 * Orchestra translates high-level Maestro commands into method calls on the [Maestro] object.
 * It's the glue between the CLI and platform-specific [Driver]s (encapsulated in the [Maestro] object).
 * It's one of the core classes in this codebase.
 *
 * Orchestra should not know about:
 *  - Specific platforms where tests can be executed, such as Android, iOS, or the web.
 *  - File systems. It should instead write to [Sink]s that it requests from the caller.
 */
class Orchestra(
    private val maestro: Maestro,
    private val screenshotsDir: File? = null, // TODO(bartekpacia): Orchestra shouldn't interact with files directly.
    private val lookupTimeoutMs: Long = 17000L,
    private val optionalLookupTimeoutMs: Long = 7000L,
    private val httpClient: OkHttpClient? = null,
    private val onFlowStart: (List<MaestroCommand>) -> Unit = {},
    private val onCommandStart: (Int, MaestroCommand) -> Unit = { _, _ -> },
    private val onCommandComplete: (Int, MaestroCommand) -> Unit = { _, _ -> },
    private val onCommandFailed: (Int, MaestroCommand, Throwable) -> ErrorResolution = { _, _, e -> throw e },
    private val onCommandWarned: (Int, MaestroCommand) -> Unit = { _, _ -> },
    private val onCommandSkipped: (Int, MaestroCommand) -> Unit = { _, _ -> },
    private val onCommandReset: (MaestroCommand) -> Unit = {},
    private val onCommandMetadataUpdate: (MaestroCommand, CommandMetadata) -> Unit = { _, _ -> },
    private val onCommandGeneratedOutput: (command: Command, defects: List<Defect>, screenshot: Buffer) -> Unit = { _, _, _ -> },
) {

    private lateinit var jsEngine: JsEngine

    private val ai: AI? = initAI()

    private var copiedText: String? = null

    private var timeMsOfLastInteraction = System.currentTimeMillis()

    private var screenRecording: ScreenRecording? = null

    private val rawCommandToMetadata = mutableMapOf<MaestroCommand, CommandMetadata>()

    fun runFlow(commands: List<MaestroCommand>): Boolean {
        timeMsOfLastInteraction = System.currentTimeMillis()

        val config = YamlCommandReader.getConfig(commands)

        initJsEngine(config)

        onFlowStart(commands)

        executeDefineVariablesCommands(commands, config)
        // filter out DefineVariablesCommand to not execute it twice
        val filteredCommands = commands.filter { it.asCommand() !is DefineVariablesCommand }

        var flowSuccess = false
        var exception: Throwable? = null
        try {
            val onStartSuccess = config?.onFlowStart?.commands?.let {
                executeCommands(
                    commands = it,
                    config = config,
                    shouldReinitJsEngine = false,
                )
            } ?: true

            if (onStartSuccess) {
                flowSuccess = executeCommands(
                    commands = filteredCommands,
                    config = config,
                    shouldReinitJsEngine = false,
                ).also {
                    // close existing screen recording, if left open.
                    screenRecording?.close()
                }
            }
        } catch (e: Throwable) {
            exception = e
        } finally {
            val onCompleteSuccess = config?.onFlowComplete?.commands?.let {
                executeCommands(
                    commands = it,
                    config = config,
                    shouldReinitJsEngine = false,
                )
            } ?: true

            exception?.let { throw it }

            return onCompleteSuccess && flowSuccess
        }
    }

    fun executeCommands(
        commands: List<MaestroCommand>,
        config: MaestroConfig? = null,
        shouldReinitJsEngine: Boolean = true,
    ): Boolean {
        if (shouldReinitJsEngine) {
            initJsEngine(config)
        }

        commands
            .forEachIndexed { index, command ->
                onCommandStart(index, command)

                jsEngine.onLogMessage { msg ->
                    val metadata = getMetadata(command)
                    updateMetadata(
                        command,
                        metadata.copy(logMessages = metadata.logMessages + msg)
                    )
                }

                val evaluatedCommand = command.evaluateScripts(jsEngine)
                val metadata = getMetadata(command)
                    .copy(
                        evaluatedCommand = evaluatedCommand,
                    )
                updateMetadata(command, metadata)

                val callback: (Insight) -> Unit = { insight ->
                    updateMetadata(
                        command,
                        getMetadata(command).copy(
                            insight = insight
                        )
                    )
                }
                Insights.onInsightsUpdated(callback)

                try {
                    try {
                        executeCommand(evaluatedCommand, config)
                        onCommandComplete(index, command)
                    } catch (e: MaestroException) {
                        val isOptional = command.asCommand()?.optional == true
                        if (isOptional) throw CommandWarned(e.message)
                        else throw e
                    }
                } catch (ignored: CommandWarned) {
                    // Swallow exception, but add a warning as an insight
                    Insights.report(Insight(message = ignored.message, level = Insight.Level.WARNING))
                    onCommandWarned(index, command)
                } catch (ignored: CommandSkipped) {
                    // Swallow exception
                    onCommandSkipped(index, command)
                } catch (e: Throwable) {
                    val errorResolution = onCommandFailed(index, command, e)
                    when (errorResolution) {
                        ErrorResolution.FAIL -> return false
                        ErrorResolution.CONTINUE -> {} // Do nothing
                    }
                }
                Insights.unregisterListener(callback)
            }
        return true
    }

    @Synchronized
    private fun initJsEngine(config: MaestroConfig?) {
        if (this::jsEngine.isInitialized) {
            jsEngine.close()
        }
        val shouldUseGraalJs =
<<<<<<< HEAD
            config?.ext?.get("jsEngine") == "graaljs" || Env.getSystemEnv("MAESTRO_USE_GRAALJS") == "true"
        val platform = maestro.deviceInfo().platform.toString().lowercase()
=======
            config?.ext?.get("jsEngine") == "graaljs" || System.getenv("MAESTRO_USE_GRAALJS") == "true"
        val platform = maestro.cachedDeviceInfo.platform.toString().lowercase()
>>>>>>> 5f080f64
        jsEngine = if (shouldUseGraalJs) {
            httpClient?.let { GraalJsEngine(it, platform) } ?: GraalJsEngine(platform = platform)
        } else {
            httpClient?.let { RhinoJsEngine(it, platform) } ?: RhinoJsEngine(platform = platform)
        }
    }

    private fun initAI(): AI? {
        val apiKey = System.getenv(AI_KEY_ENV_VAR) ?: return null
        val modelName: String? = System.getenv(AI.AI_MODEL_ENV_VAR)

        return if (modelName == null) OpenAI(apiKey = apiKey)
        else if (modelName.startsWith("gpt-")) OpenAI(apiKey = apiKey, defaultModel = modelName)
        else if (modelName.startsWith("claude-")) Claude(apiKey = apiKey, defaultModel = modelName)
        else throw IllegalStateException("Unsupported AI model: $modelName")
    }

    /**
     * Returns true if the command mutated device state (i.e. interacted with the device), false otherwise.
     */
    private fun executeCommand(maestroCommand: MaestroCommand, config: MaestroConfig?): Boolean {
        val command = maestroCommand.asCommand()

        return when (command) {
            is TapOnElementCommand -> {
                tapOnElement(
                    command,
                    command.retryIfNoChange ?: true,
                    command.waitUntilVisible ?: false,
                    config
                )
            }

            is TapOnPointCommand -> tapOnPoint(command, command.retryIfNoChange ?: true)
            is TapOnPointV2Command -> tapOnPointV2Command(command)
            is BackPressCommand -> backPressCommand()
            is HideKeyboardCommand -> hideKeyboardCommand()
            is ScrollCommand -> scrollVerticalCommand()
            is CopyTextFromCommand -> copyTextFromCommand(command)
            is ScrollUntilVisibleCommand -> scrollUntilVisible(command)
            is PasteTextCommand -> pasteText()
            is SwipeCommand -> swipeCommand(command)
            is AssertCommand -> assertCommand(command)
            is AssertConditionCommand -> assertConditionCommand(command)
            is AssertNoDefectsWithAICommand -> assertNoDefectsWithAICommand(command)
            is AssertWithAICommand -> assertWithAICommand(command)
            is InputTextCommand -> inputTextCommand(command)
            is InputRandomCommand -> inputTextRandomCommand(command)
            is LaunchAppCommand -> launchAppCommand(command)
            is OpenLinkCommand -> openLinkCommand(command, config)
            is PressKeyCommand -> pressKeyCommand(command)
            is EraseTextCommand -> eraseTextCommand(command)
            is TakeScreenshotCommand -> takeScreenshotCommand(command)
            is StopAppCommand -> stopAppCommand(command)
            is KillAppCommand -> killAppCommand(command)
            is ClearStateCommand -> clearAppStateCommand(command)
            is ClearKeychainCommand -> clearKeychainCommand()
            is RunFlowCommand -> runFlowCommand(command, config)
            is SetLocationCommand -> setLocationCommand(command)
            is RepeatCommand -> repeatCommand(command, maestroCommand, config)
            is DefineVariablesCommand -> defineVariablesCommand(command)
            is RunScriptCommand -> runScriptCommand(command)
            is EvalScriptCommand -> evalScriptCommand(command)
            is ApplyConfigurationCommand -> false
            is WaitForAnimationToEndCommand -> waitForAnimationToEndCommand(command)
            is TravelCommand -> travelCommand(command)
            is StartRecordingCommand -> startRecordingCommand(command)
            is StopRecordingCommand -> stopRecordingCommand()
            is AddMediaCommand -> addMediaCommand(command.mediaPaths)
            is SetAirplaneModeCommand -> setAirplaneMode(command)
            is ToggleAirplaneModeCommand -> toggleAirplaneMode()
            else -> true
        }.also { mutating ->
            if (mutating) {
                timeMsOfLastInteraction = System.currentTimeMillis()
            }
        }
    }

    private fun setAirplaneMode(command: SetAirplaneModeCommand): Boolean {
        when (command.value) {
            AirplaneValue.Enable -> maestro.setAirplaneModeState(true)
            AirplaneValue.Disable -> maestro.setAirplaneModeState(false)
        }

        return true
    }

    private fun toggleAirplaneMode(): Boolean {
        maestro.setAirplaneModeState(!maestro.isAirplaneModeEnabled())
        return true
    }

    private fun travelCommand(command: TravelCommand): Boolean {
        Traveller.travel(
            maestro = maestro,
            points = command.points,
            speedMPS = command.speedMPS ?: 4.0,
        )

        return true
    }

    private fun addMediaCommand(mediaPaths: List<String>): Boolean {
        maestro.addMedia(mediaPaths)
        return true
    }

    private fun assertConditionCommand(command: AssertConditionCommand): Boolean {
        val timeout = (command.timeoutMs() ?: lookupTimeoutMs)
        if (!evaluateCondition(command.condition, timeoutMs = timeout, commandOptional = command.optional)) {
            throw MaestroException.AssertionFailure(
                message = "Assertion is false: ${command.condition.description()}",
                hierarchyRoot = maestro.viewHierarchy().root,
            )
        }

        return false
    }

    private fun assertNoDefectsWithAICommand(command: AssertNoDefectsWithAICommand): Boolean = runBlocking {
        // TODO(bartekpacia): make all of Orchestra suspending

        if (ai == null) {
            throw MaestroException.AINotAvailable("AI client is not available. Did you export $AI_KEY_ENV_VAR?")
        }

        val imageData = Buffer()
        maestro.takeScreenshot(imageData, compressed = false)

        val defects = Prediction.findDefects(
            aiClient = ai,
            screen = imageData.copy().readByteArray(),
        )

        if (defects.isNotEmpty()) {
            onCommandGeneratedOutput(command, defects, imageData)

            val word = if (defects.size == 1) "defect" else "defects"
            throw MaestroException.AssertionFailure(
                message = """
                    |Found ${defects.size} possible $word:
                    ${defects.joinToString("\n") { "| - ${it.reasoning}" }}
                    |
                    |
                    |See the report after the test completes to learn more.
                    """.trimMargin(),
                hierarchyRoot = maestro.viewHierarchy().root,
            )
        }

        false
    }

    private fun assertWithAICommand(command: AssertWithAICommand): Boolean = runBlocking {
        // TODO(bartekpacia): make all of Orchestra suspending

        if (ai == null) {
            throw MaestroException.AINotAvailable("AI client is not available. Did you export $AI_KEY_ENV_VAR?")
        }

        val imageData = Buffer()
        maestro.takeScreenshot(imageData, compressed = false)

        val defect = Prediction.performAssertion(
            aiClient = ai,
            screen = imageData.copy().readByteArray(),
            assertion = command.assertion,
        )

        if (defect != null) {
            onCommandGeneratedOutput(command, listOf(defect), imageData)
            throw MaestroException.AssertionFailure(
                message = """
                    |Assertion "${command.assertion}" is false.
                    |Reasoning: ${defect.reasoning}
                    """.trimMargin(),
                hierarchyRoot = maestro.viewHierarchy().root,
            )
        }

        false
    }

    private fun evalScriptCommand(command: EvalScriptCommand): Boolean {
        command.scriptString.evaluateScripts(jsEngine)

        // We do not actually know if there were any mutations, but we assume there were
        return true
    }

    private fun runScriptCommand(command: RunScriptCommand): Boolean {
        return if (evaluateCondition(command.condition, commandOptional = command.optional)) {
            jsEngine.evaluateScript(
                script = command.script,
                env = command.env,
                sourceName = command.sourceDescription,
                runInSubScope = true,
            )

            // We do not actually know if there were any mutations, but we assume there were
            true
        } else {
            throw CommandSkipped
        }
    }

    private fun waitForAnimationToEndCommand(command: WaitForAnimationToEndCommand): Boolean {
        maestro.waitForAnimationToEnd(command.timeout)

        return true
    }

    private fun defineVariablesCommand(command: DefineVariablesCommand): Boolean {
        command.env.forEach { (name, value) ->
            jsEngine.putEnv(name, value)
        }

        return false
    }

    private fun setLocationCommand(command: SetLocationCommand): Boolean {
        maestro.setLocation(command.latitude, command.longitude)

        return true
    }

    private fun clearAppStateCommand(command: ClearStateCommand): Boolean {
        maestro.clearAppState(command.appId)
        // Android's clear command also resets permissions
        // Reset all permissions to unset so both platforms behave the same
        maestro.setPermissions(command.appId, mapOf("all" to "unset"))

        return true
    }

    private fun stopAppCommand(command: StopAppCommand): Boolean {
        maestro.stopApp(command.appId)

        return true
    }

    private fun killAppCommand(command: KillAppCommand): Boolean {
        maestro.killApp(command.appId)

        return true
    }

    private fun scrollVerticalCommand(): Boolean {
        maestro.scrollVertical()
        return true
    }

    private fun scrollUntilVisible(command: ScrollUntilVisibleCommand): Boolean {
        val endTime = System.currentTimeMillis() + command.timeout.toLong()
        val direction = command.direction.toSwipeDirection()
        val deviceInfo = maestro.deviceInfo()

        var retryCenterCount = 0
        val maxRetryCenterCount =
            4 // for when the list is no longer scrollable (last element) but the element is visible

        do {
            try {
                val element = findElement(command.selector, command.optional, 500).element
                val visibility = element.getVisiblePercentage(deviceInfo.widthGrid, deviceInfo.heightGrid)

                if (command.centerElement && visibility > 0.1 && retryCenterCount <= maxRetryCenterCount) {
                    if (element.isElementNearScreenCenter(direction, deviceInfo.widthGrid, deviceInfo.heightGrid)) {
                        return true
                    }
                    retryCenterCount++
                } else if (visibility >= command.visibilityPercentageNormalized) {
                    return true
                }
            } catch (ignored: MaestroException.ElementNotFound) {
            }
            maestro.swipeFromCenter(direction, durationMs = command.scrollDuration.toLong())
        } while (System.currentTimeMillis() < endTime)

        throw MaestroException.ElementNotFound(
            "No visible element found: ${command.selector.description()}",
            maestro.viewHierarchy().root
        )
    }

    private fun hideKeyboardCommand(): Boolean {
        maestro.hideKeyboard()
        return true
    }

    private fun backPressCommand(): Boolean {
        maestro.backPress()
        return true
    }

    private fun repeatCommand(command: RepeatCommand, maestroCommand: MaestroCommand, config: MaestroConfig?): Boolean {
        val maxRuns = command.times?.toDoubleOrNull()?.toInt() ?: Int.MAX_VALUE

        var counter = 0
        var metadata = getMetadata(maestroCommand)
        metadata = metadata.copy(
            numberOfRuns = 0,
        )

        var mutatiing = false

        val checkCondition: () -> Boolean = {
            command.condition
                ?.evaluateScripts(jsEngine)
                ?.let { evaluateCondition(it, commandOptional = command.optional) } != false
        }

        while (checkCondition() && counter < maxRuns) {
            if (counter > 0) {
                command.commands.forEach { resetCommand(it) }
            }

            val mutated = runSubFlow(command.commands, config, null)
            mutatiing = mutatiing || mutated
            counter++

            metadata = metadata.copy(
                numberOfRuns = counter,
            )
            updateMetadata(maestroCommand, metadata)
        }

        if (counter == 0) {
            throw CommandSkipped
        }

        return mutatiing
    }

    private fun updateMetadata(rawCommand: MaestroCommand, metadata: CommandMetadata) {
        rawCommandToMetadata[rawCommand] = metadata
        onCommandMetadataUpdate(rawCommand, metadata)
    }

    private fun getMetadata(rawCommand: MaestroCommand) = rawCommandToMetadata.getOrPut(rawCommand) {
        CommandMetadata()
    }

    private fun resetCommand(command: MaestroCommand) {
        onCommandReset(command)

        (command.asCommand() as? CompositeCommand)?.let {
            it.subCommands().forEach { command ->
                resetCommand(command)
            }
        }
    }

    private fun runFlowCommand(command: RunFlowCommand, config: MaestroConfig?): Boolean {
        return if (evaluateCondition(command.condition, command.optional)) {
            runSubFlow(command.commands, config, command.config)
        } else {
            throw CommandSkipped
        }
    }

    private fun evaluateCondition(
        condition: Condition?,
        commandOptional: Boolean,
        timeoutMs: Long? = null,
    ): Boolean {
        if (condition == null) {
            return true
        }

        condition.platform?.let {
            if (it != maestro.cachedDeviceInfo.platform) {
                return false
            }
        }

        condition.visible?.let {
            try {
                findElement(
                    selector = it,
                    timeoutMs = adjustedToLatestInteraction(timeoutMs ?: optionalLookupTimeoutMs),
                    optional = commandOptional,
                )
            } catch (ignored: MaestroException.ElementNotFound) {
                return false
            }
        }

        condition.notVisible?.let {
            val result = MaestroTimer.withTimeout(adjustedToLatestInteraction(timeoutMs ?: optionalLookupTimeoutMs)) {
                try {
                    findElement(
                        selector = it,
                        timeoutMs = 500L,
                        optional = commandOptional,
                    )

                    // If we got to that point, the element is still visible.
                    // Returning null to keep waiting.
                    null
                } catch (ignored: MaestroException.ElementNotFound) {
                    // Element was not visible, as we expected
                    true
                }
            }

            // Element was actually visible
            if (result != true) {
                return false
            }
        }

        condition.scriptCondition?.let { value ->
            // Note that script should have been already evaluated by this point

            if (value.isBlank()) {
                return false
            }

            if (value.equals("false", ignoreCase = true)) {
                return false
            }

            if (value == "undefined") {
                return false
            }

            if (value == "null") {
                return false
            }

            if (value.toDoubleOrNull() == 0.0) {
                return false
            }
        }

        return true
    }

    private fun executeSubflowCommands(commands: List<MaestroCommand>, config: MaestroConfig?): Boolean {
        jsEngine.enterScope()

        return try {
            commands
                .mapIndexed { index, command ->
                    onCommandStart(index, command)

                    val evaluatedCommand = command.evaluateScripts(jsEngine)
                    val metadata = getMetadata(command)
                        .copy(
                            evaluatedCommand = evaluatedCommand,
                        )
                    updateMetadata(command, metadata)

                    return@mapIndexed try {
                        executeCommand(evaluatedCommand, config)
                            .also {
                                onCommandComplete(index, command)
                            }
                    } catch (ignored: CommandSkipped) {
                        // Swallow exception
                        onCommandSkipped(index, command)
                        false
                    } catch (e: Throwable) {
                        when (onCommandFailed(index, command, e)) {
                            ErrorResolution.FAIL -> throw e
                            ErrorResolution.CONTINUE -> {
                                // Do nothing
                                false
                            }
                        }
                    }
                }
                .any { it }
        } finally {
            jsEngine.leaveScope()
        }
    }

    private fun runSubFlow(
        commands: List<MaestroCommand>,
        config: MaestroConfig?,
        subflowConfig: MaestroConfig?
    ): Boolean {
        executeDefineVariablesCommands(commands, config)
        // filter out DefineVariablesCommand to not execute it twice
        val filteredCommands = commands.filter { it.asCommand() !is DefineVariablesCommand }

        var exception: Throwable? = null
        var flowSuccess = false
        try {
            val onStartSuccess = subflowConfig?.onFlowStart?.commands?.let {
                executeSubflowCommands(it, config)
            } ?: true

            if (onStartSuccess) {
                flowSuccess = executeSubflowCommands(filteredCommands, config)
            }
        } catch (e: Throwable) {
            exception = e
        } finally {
            val onCompleteSuccess = subflowConfig?.onFlowComplete?.commands?.let {
                executeSubflowCommands(it, config)
            } ?: true

            exception?.let { throw it }

            return onCompleteSuccess && flowSuccess
        }
    }

    private fun takeScreenshotCommand(command: TakeScreenshotCommand): Boolean {
        val pathStr = command.path + ".png"
        val file = screenshotsDir
            ?.let { File(it, pathStr) }
            ?: File(pathStr)

        maestro.takeScreenshot(file, false)

        return false
    }

    private fun startRecordingCommand(command: StartRecordingCommand): Boolean {
        val pathStr = command.path + ".mp4"
        val file = screenshotsDir
            ?.let { File(it, pathStr) }
            ?: File(pathStr)
        screenRecording = maestro.startScreenRecording(file.sink().buffer())
        return false
    }

    private fun stopRecordingCommand(): Boolean {
        screenRecording?.close()
        return false
    }

    private fun eraseTextCommand(command: EraseTextCommand): Boolean {
        val charactersToErase = command.charactersToErase
        maestro.eraseText(charactersToErase ?: MAX_ERASE_CHARACTERS)
        maestro.waitForAppToSettle()

        return true
    }

    private fun pressKeyCommand(command: PressKeyCommand): Boolean {
        maestro.pressKey(command.code)

        return true
    }

    private fun openLinkCommand(command: OpenLinkCommand, config: MaestroConfig?): Boolean {
        maestro.openLink(command.link, config?.appId, command.autoVerify ?: false, command.browser ?: false)

        return true
    }

    private fun launchAppCommand(command: LaunchAppCommand): Boolean {
        try {
            if (command.clearKeychain == true) {
                maestro.clearKeychain()
            }
            if (command.clearState == true) {
                maestro.clearAppState(command.appId)
            }

            // For testing convenience, default to allow all on app launch
            val permissions = command.permissions ?: mapOf("all" to "allow")
            maestro.setPermissions(command.appId, permissions)

        } catch (e: Exception) {
            throw MaestroException.UnableToClearState("Unable to clear state for app ${command.appId}")
        }

        try {
            maestro.launchApp(
                appId = command.appId,
                launchArguments = command.launchArguments ?: emptyMap(),
                stopIfRunning = command.stopApp ?: true
            )
        } catch (e: Exception) {
            throw MaestroException.UnableToLaunchApp("Unable to launch app ${command.appId}: ${e.message}")
        }

        return true
    }

    private fun clearKeychainCommand(): Boolean {
        maestro.clearKeychain()

        return true
    }

    private fun inputTextCommand(command: InputTextCommand): Boolean {
        if (!maestro.isUnicodeInputSupported()) {
            val isAscii = Charsets.US_ASCII.newEncoder()
                .canEncode(command.text)

            if (!isAscii) {
                throw UnicodeNotSupportedError(command.text)
            }
        }

        maestro.inputText(command.text)

        return true
    }

    private fun inputTextRandomCommand(command: InputRandomCommand): Boolean {
        inputTextCommand(InputTextCommand(text = command.genRandomString()))

        return true
    }

    private fun assertCommand(command: AssertCommand): Boolean {
        return assertConditionCommand(
            command.toAssertConditionCommand()
        )
    }

    private fun tapOnElement(
        command: TapOnElementCommand,
        retryIfNoChange: Boolean,
        waitUntilVisible: Boolean,
        config: MaestroConfig?,
    ): Boolean {
        val result = findElement(command.selector, optional = command.optional)
        maestro.tap(
            element = result.element,
            initialHierarchy = result.hierarchy,
            retryIfNoChange = retryIfNoChange,
            waitUntilVisible = waitUntilVisible,
            longPress = command.longPress ?: false,
            appId = config?.appId,
            tapRepeat = command.repeat,
            waitToSettleTimeoutMs = command.waitToSettleTimeoutMs,
        )

        return true
    }

    private fun tapOnPoint(
        command: TapOnPointCommand,
        retryIfNoChange: Boolean,
    ): Boolean {
        maestro.tap(
            x = command.x,
            y = command.y,
            retryIfNoChange = retryIfNoChange,
            longPress = command.longPress ?: false,
            tapRepeat = command.repeat,
        )

        return true
    }

    private fun tapOnPointV2Command(
        command: TapOnPointV2Command,
    ): Boolean {
        val point = command.point

        if (point.contains("%")) {
            val (percentX, percentY) = point
                .replace("%", "")
                .split(",")
                .map { it.trim().toInt() }

            if (percentX !in 0..100 || percentY !in 0..100) {
                throw MaestroException.InvalidCommand("Invalid point: $point")
            }

            maestro.tapOnRelative(
                percentX = percentX,
                percentY = percentY,
                retryIfNoChange = command.retryIfNoChange ?: true,
                longPress = command.longPress ?: false,
                tapRepeat = command.repeat,
                waitToSettleTimeoutMs = command.waitToSettleTimeoutMs
            )
        } else {
            val (x, y) = point.split(",")
                .map {
                    it.trim().toInt()
                }

            maestro.tap(
                x = x,
                y = y,
                retryIfNoChange = command.retryIfNoChange ?: true,
                longPress = command.longPress ?: false,
                tapRepeat = command.repeat,
                waitToSettleTimeoutMs = command.waitToSettleTimeoutMs
            )
        }

        return true
    }

    private fun findElement(
        selector: ElementSelector,
        optional: Boolean,
        timeoutMs: Long? = null,
    ): FindElementResult {
        val timeout =
            timeoutMs ?: adjustedToLatestInteraction(
                if (optional) optionalLookupTimeoutMs
                else lookupTimeoutMs,
            )

        val (description, filterFunc) = buildFilter(selector = selector)
        if (selector.childOf != null) {
            val parentViewHierarchy = findElementViewHierarchy(
                selector.childOf,
                timeout
            )
            return maestro.findElementWithTimeout(
                timeout,
                filterFunc,
                parentViewHierarchy
            ) ?: throw MaestroException.ElementNotFound(
                "Element not found: $description",
                parentViewHierarchy.root,
            )
        }


        return maestro.findElementWithTimeout(
            timeoutMs = timeout,
            filter = filterFunc
        ) ?: throw MaestroException.ElementNotFound(
            "Element not found: $description",
            maestro.viewHierarchy().root,
        )
    }

    private fun findElementViewHierarchy(
        selector: ElementSelector?,
        timeout: Long
    ): ViewHierarchy {
        if (selector == null) {
            return maestro.viewHierarchy()
        }
        val parentViewHierarchy = findElementViewHierarchy(selector.childOf, timeout)
        val (description, filterFunc) = buildFilter(selector = selector)
        return maestro.findElementWithTimeout(
            timeout,
            filterFunc,
            parentViewHierarchy
        )?.hierarchy ?: throw MaestroException.ElementNotFound(
            "Element not found: $description",
            parentViewHierarchy.root,
        )
    }

    private fun buildFilter(
        selector: ElementSelector,
    ): FilterWithDescription {
        val filters = mutableListOf<ElementFilter>()
        val descriptions = mutableListOf<String>()

        selector.textRegex
            ?.let {
                descriptions += "Text matching regex: $it"
                filters += Filters.deepestMatchingElement(
                    Filters.textMatches(it.toRegexSafe(REGEX_OPTIONS))
                )
            }

        selector.idRegex
            ?.let {
                descriptions += "Id matching regex: $it"
                filters += Filters.deepestMatchingElement(
                    Filters.idMatches(it.toRegexSafe(REGEX_OPTIONS))
                )
            }

        selector.size
            ?.let {
                descriptions += "Size: $it"
                filters += Filters.sizeMatches(
                    width = it.width,
                    height = it.height,
                    tolerance = it.tolerance,
                ).asFilter()
            }

        selector.below
            ?.let {
                descriptions += "Below: ${it.description()}"
                filters += Filters.below(buildFilter(it).filterFunc)
            }

        selector.above
            ?.let {
                descriptions += "Above: ${it.description()}"
                filters += Filters.above(buildFilter(it).filterFunc)
            }

        selector.leftOf
            ?.let {
                descriptions += "Left of: ${it.description()}"
                filters += Filters.leftOf(buildFilter(it).filterFunc)
            }

        selector.rightOf
            ?.let {
                descriptions += "Right of: ${it.description()}"
                filters += Filters.rightOf(buildFilter(it).filterFunc)
            }

        selector.containsChild
            ?.let {
                descriptions += "Contains child: ${it.description()}"
                filters += Filters.containsChild(findElement(it, optional = false).element).asFilter()
            }

        selector.containsDescendants
            ?.let { descendantSelectors ->
                val descendantDescriptions = descendantSelectors.joinToString("; ") { it.description() }
                descriptions += "Contains descendants: $descendantDescriptions"
                filters += Filters.containsDescendants(descendantSelectors.map { buildFilter(it).filterFunc })
            }

        selector.traits
            ?.map {
                TraitFilters.buildFilter(it)
            }
            ?.forEach { (description, filter) ->
                descriptions += description
                filters += filter
            }

        selector.enabled
            ?.let {
                descriptions += if (it) {
                    "Enabled"
                } else {
                    "Disabled"
                }
                filters += Filters.enabled(it)
            }

        selector.selected
            ?.let {
                descriptions += if (it) {
                    "Selected"
                } else {
                    "Not selected"
                }
                filters += Filters.selected(it)
            }

        selector.checked
            ?.let {
                descriptions += if (it) {
                    "Checked"
                } else {
                    "Not checked"
                }
                filters += Filters.checked(it)
            }

        selector.focused
            ?.let {
                descriptions += if (it) {
                    "Focused"
                } else {
                    "Not focused"
                }
                filters += Filters.focused(it)
            }

        var resultFilter = Filters.intersect(filters)
        resultFilter = selector.index
            ?.toDouble()
            ?.toInt()
            ?.let {
                Filters.compose(
                    resultFilter,
                    Filters.index(it)
                )
            } ?: Filters.compose(
            resultFilter,
            Filters.clickableFirst()
        )

        return FilterWithDescription(
            descriptions.joinToString(", "),
            resultFilter,
        )
    }

    private fun swipeCommand(command: SwipeCommand): Boolean {
        val elementSelector = command.elementSelector
        val direction = command.direction
        val startRelative = command.startRelative
        val endRelative = command.endRelative
        val start = command.startPoint
        val end = command.endPoint
        when {
            elementSelector != null && direction != null -> {
                val uiElement = findElement(elementSelector, optional = command.optional)
                maestro.swipe(direction, uiElement.element, command.duration)
            }

            startRelative != null && endRelative != null -> {
                maestro.swipe(startRelative = startRelative, endRelative = endRelative, duration = command.duration)
            }

            direction != null -> maestro.swipe(swipeDirection = direction, duration = command.duration)
            start != null && end != null -> maestro.swipe(
                startPoint = start,
                endPoint = end,
                duration = command.duration
            )

            else -> error("Illegal arguments for swiping")
        }
        return true
    }

    private fun adjustedToLatestInteraction(timeMs: Long) = max(
        0,
        timeMs - (System.currentTimeMillis() - timeMsOfLastInteraction),
    )

    private fun copyTextFromCommand(command: CopyTextFromCommand): Boolean {
        val result = findElement(command.selector, optional = command.optional)
        copiedText = resolveText(result.element.treeNode.attributes)
            ?: throw MaestroException.UnableToCopyTextFromElement("Element does not contain text to copy: ${result.element}")

        jsEngine.setCopiedText(copiedText)

        return true
    }

    private fun resolveText(attributes: MutableMap<String, String>): String? {
        return if (!attributes["text"].isNullOrEmpty()) {
            attributes["text"]
        } else if (!attributes["hintText"].isNullOrEmpty()) {
            attributes["hintText"]
        } else {
            attributes["accessibilityText"]
        }
    }

    private fun pasteText(): Boolean {
        copiedText?.let { maestro.inputText(it) }
        return true
    }

    private fun executeDefineVariablesCommands(commands: List<MaestroCommand>, config: MaestroConfig?) {
        commands.filter { it.asCommand() is DefineVariablesCommand }.takeIf { it.isNotEmpty() }?.let {
            executeCommands(
                commands = it,
                config = config,
                shouldReinitJsEngine = false
            )
        }
    }

    private object CommandSkipped : Exception()

    class CommandWarned(override val message: String) : Exception(message)

    data class CommandMetadata(
        val numberOfRuns: Int? = null,
        val evaluatedCommand: MaestroCommand? = null,
        val logMessages: List<String> = emptyList(),
        val insight: Insight = Insight("", Insight.Level.NONE),
    )

    enum class ErrorResolution {
        CONTINUE,
        FAIL
    }

    companion object {

        val REGEX_OPTIONS = setOf(RegexOption.IGNORE_CASE, RegexOption.DOT_MATCHES_ALL, RegexOption.MULTILINE)

        private const val MAX_ERASE_CHARACTERS = 50
    }
}<|MERGE_RESOLUTION|>--- conflicted
+++ resolved
@@ -223,13 +223,8 @@
             jsEngine.close()
         }
         val shouldUseGraalJs =
-<<<<<<< HEAD
             config?.ext?.get("jsEngine") == "graaljs" || Env.getSystemEnv("MAESTRO_USE_GRAALJS") == "true"
-        val platform = maestro.deviceInfo().platform.toString().lowercase()
-=======
-            config?.ext?.get("jsEngine") == "graaljs" || System.getenv("MAESTRO_USE_GRAALJS") == "true"
         val platform = maestro.cachedDeviceInfo.platform.toString().lowercase()
->>>>>>> 5f080f64
         jsEngine = if (shouldUseGraalJs) {
             httpClient?.let { GraalJsEngine(it, platform) } ?: GraalJsEngine(platform = platform)
         } else {
