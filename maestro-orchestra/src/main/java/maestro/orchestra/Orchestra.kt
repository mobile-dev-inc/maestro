/*
 *
 *  Copyright (c) 2022 mobile.dev inc.
 *
 *  Licensed under the Apache License, Version 2.0 (the "License");
 *  you may not use this file except in compliance with the License.
 *  You may obtain a copy of the License at
 *
 *    http://www.apache.org/licenses/LICENSE-2.0
 *
 *  Unless required by applicable law or agreed to in writing, software
 *  distributed under the License is distributed on an "AS IS" BASIS,
 *  WITHOUT WARRANTIES OR CONDITIONS OF ANY KIND, either express or implied.
 *  See the License for the specific language governing permissions and
 *  limitations under the License.
 *
 *
 */

package maestro.orchestra

import maestro.DeviceInfo
import maestro.ElementFilter
import maestro.Filters
import maestro.Filters.asFilter
import maestro.FindElementResult
import maestro.Maestro
import maestro.MaestroException
import maestro.ScreenRecording
import maestro.js.GraalJsEngine
import maestro.js.JsEngine
import maestro.js.RhinoJsEngine
import maestro.orchestra.error.UnicodeNotSupportedError
import maestro.orchestra.filter.FilterWithDescription
import maestro.orchestra.filter.TraitFilters
import maestro.orchestra.geo.Traveller
import maestro.orchestra.util.Env.evaluateScripts
import maestro.orchestra.yaml.YamlCommandReader
import maestro.toSwipeDirection
import maestro.utils.MaestroTimer
import maestro.utils.StringUtils.toRegexSafe
import okhttp3.OkHttpClient
import okio.buffer
import okio.sink
import java.io.File
import java.lang.Long.max
import java.nio.file.Files

class Orchestra(
    private val maestro: Maestro,
    private val stateDir: File? = null,
    private val screenshotsDir: File? = null,
    private val lookupTimeoutMs: Long = 17000L,
    private val optionalLookupTimeoutMs: Long = 7000L,
    private val httpClient: OkHttpClient? = null,
    private val onFlowStart: (List<MaestroCommand>) -> Unit = {},
    private val onCommandStart: (Int, MaestroCommand) -> Unit = { _, _ -> },
    private val onCommandComplete: (Int, MaestroCommand) -> Unit = { _, _ -> },
    private val onCommandFailed: (Int, MaestroCommand, Throwable) -> ErrorResolution = { _, _, e -> throw e },
    private val onCommandSkipped: (Int, MaestroCommand) -> Unit = { _, _ -> },
    private val onCommandReset: (MaestroCommand) -> Unit = {},
    private val onCommandMetadataUpdate: (MaestroCommand, CommandMetadata) -> Unit = { _, _ -> },
) {

    private lateinit var jsEngine: JsEngine

    private var copiedText: String? = null

    private var timeMsOfLastInteraction = System.currentTimeMillis()
    private var deviceInfo: DeviceInfo? = null

    private var screenRecording: ScreenRecording? = null

    private val rawCommandToMetadata = mutableMapOf<MaestroCommand, CommandMetadata>()

    /**
     * If initState is provided, initialize app disk state with the provided OrchestraAppState and skip
     * any initFlow execution. Otherwise, initialize app state with initFlow if defined.
     */
    fun runFlow(
        commands: List<MaestroCommand>,
        initState: OrchestraAppState? = null,
    ): Boolean {
        timeMsOfLastInteraction = System.currentTimeMillis()

        val config: MaestroConfig? = YamlCommandReader.getConfig(commands)

        initJsEngine(config)

        return retryOnFailure(config) {

            val state = initState ?: config?.initFlow?.let {
                runInitFlow(it) ?: return@retryOnFailure false
            }

            if (state != null) {
                maestro.clearAppState(state.appId)
                maestro.pushAppState(state.appId, state.file)
            }

            onFlowStart(commands)
            return@retryOnFailure executeCommands(commands, config)
        }
    }

<<<<<<< HEAD
    private fun retryOnFailure(config: MaestroConfig?, block: () -> Boolean): Boolean {
        repeat(config?.retryTestsCount ?: 1) { if (block()) return true }
        return false
=======
        onFlowStart(commands)
        return executeCommands(commands, config).also {
            // close existing screen recording, if left open.
            screenRecording?.close()
        }
>>>>>>> 6c6af9e4
    }

    /**
     * Run the initFlow and return the resulting app OrchestraAppState which can be used to initialize
     * app disk state when past into Orchestra.runFlow.
     */
    fun runInitFlow(
        initFlow: MaestroInitFlow,
    ): OrchestraAppState? {
        val success = runFlow(
            initFlow.commands,
            initState = null,
        )
        if (!success) return null

        maestro.stopApp(initFlow.appId)

        val stateFile = if (stateDir == null) {
            Files.createTempFile(null, ".state")
        } else {
            Files.createTempFile(stateDir.toPath(), null, ".state")
        }
        maestro.pullAppState(initFlow.appId, stateFile.toFile())

        return OrchestraAppState(
            appId = initFlow.appId,
            file = stateFile.toFile(),
        )
    }

    fun executeCommands(
        commands: List<MaestroCommand>,
        config: MaestroConfig? = null
    ): Boolean {
        initJsEngine(config)

        commands
            .forEachIndexed { index, command ->
                onCommandStart(index, command)

                jsEngine.onLogMessage { msg ->
                    val metadata = getMetadata(command)
                    updateMetadata(
                        command,
                        metadata.copy(logMessages = metadata.logMessages + msg)
                    )
                }

                val evaluatedCommand = command.evaluateScripts(jsEngine)
                val metadata = getMetadata(command)
                    .copy(
                        evaluatedCommand = evaluatedCommand,
                    )
                updateMetadata(command, metadata)

                try {
                    executeCommand(evaluatedCommand, config)
                    onCommandComplete(index, command)
                } catch (ignored: CommandSkipped) {
                    // Swallow exception
                    onCommandSkipped(index, command)
                } catch (e: Throwable) {

                    when (onCommandFailed(index, command, e)) {
                        ErrorResolution.FAIL -> return false
                        ErrorResolution.CONTINUE -> {
                            // Do nothing
                        }
                    }
                }
            }
        return true
    }

    @Synchronized
    private fun initJsEngine(config: MaestroConfig?) {
        if (this::jsEngine.isInitialized) {
            jsEngine.close()
        }
        val shouldUseGraalJs = config?.ext?.get("jsEngine") == "graaljs" || System.getenv("MAESTRO_USE_GRAALJS") == "true"
        jsEngine = if (shouldUseGraalJs) {
            httpClient?.let { GraalJsEngine(it) } ?: GraalJsEngine()
        } else {
            httpClient?.let { RhinoJsEngine(it) } ?: RhinoJsEngine()
        }
    }

    private fun executeCommand(maestroCommand: MaestroCommand, config: MaestroConfig?): Boolean {
        val command = maestroCommand.asCommand()

        return when (command) {
            is TapOnElementCommand -> {
                tapOnElement(
                    command,
                    command.retryIfNoChange ?: true,
                    command.waitUntilVisible ?: false,
                    config
                )
            }

            is TapOnPointCommand -> tapOnPoint(command, command.retryIfNoChange ?: true)
            is TapOnPointV2Command -> tapOnPointV2Command(command)
            is BackPressCommand -> backPressCommand()
            is HideKeyboardCommand -> hideKeyboardCommand()
            is ScrollCommand -> scrollVerticalCommand()
            is CopyTextFromCommand -> copyTextFromCommand(command)
            is ScrollUntilVisibleCommand -> scrollUntilVisible(command)
            is PasteTextCommand -> pasteText()
            is SwipeCommand -> swipeCommand(command)
            is AssertCommand -> assertCommand(command)
            is AssertConditionCommand -> assertConditionCommand(command)
            is InputTextCommand -> inputTextCommand(command)
            is InputRandomCommand -> inputTextRandomCommand(command)
            is LaunchAppCommand -> launchAppCommand(command)
            is OpenLinkCommand -> openLinkCommand(command, config)
            is PressKeyCommand -> pressKeyCommand(command)
            is EraseTextCommand -> eraseTextCommand(command)
            is TakeScreenshotCommand -> takeScreenshotCommand(command)
            is StopAppCommand -> stopAppCommand(command)
            is ClearStateCommand -> clearAppStateCommand(command)
            is ClearKeychainCommand -> clearKeychainCommand()
            is RunFlowCommand -> runFlowCommand(command, config)
            is SetLocationCommand -> setLocationCommand(command)
            is RepeatCommand -> repeatCommand(command, maestroCommand, config)
            is DefineVariablesCommand -> defineVariablesCommand(command)
            is RunScriptCommand -> runScriptCommand(command)
            is EvalScriptCommand -> evalScriptCommand(command)
            is ApplyConfigurationCommand -> false
            is WaitForAnimationToEndCommand -> waitForAnimationToEndCommand(command)
            is TravelCommand -> travelCommand(command)
            is StartRecordingCommand -> startRecordingCommand(command)
            is StopRecordingCommand -> stopRecordingCommand()
            else -> true
        }.also { mutating ->
            if (mutating) {
                timeMsOfLastInteraction = System.currentTimeMillis()
            }
        }
    }

    private fun travelCommand(command: TravelCommand): Boolean {
        Traveller.travel(
            maestro = maestro,
            points = command.points,
            speedMPS = command.speedMPS ?: 4.0,
        )

        return true
    }

    private fun assertConditionCommand(command: AssertConditionCommand): Boolean {
        val timeout = (command.timeoutMs() ?: lookupTimeoutMs)
        if (!evaluateCondition(command.condition, timeoutMs = timeout)) {
            if (!isOptional(command.condition)) {
                throw MaestroException.AssertionFailure(
                    "Assertion is false: ${command.condition.description()}",
                    maestro.viewHierarchy().root,
                )
            } else {
                throw CommandSkipped
            }
        }

        return false
    }

    private fun isOptional(condition: Condition): Boolean {
        return condition.visible?.optional == true
            || condition.notVisible?.optional == true
    }

    private fun evalScriptCommand(command: EvalScriptCommand): Boolean {
        command.scriptString.evaluateScripts(jsEngine)

        // We do not actually know if there were any mutations, but we assume there were
        return true
    }

    private fun runScriptCommand(command: RunScriptCommand): Boolean {
        return if (evaluateCondition(command.condition)) {
            jsEngine.evaluateScript(
                script = command.script,
                env = command.env,
                sourceName = command.sourceDescription,
                runInSubScope = true,
            )

            // We do not actually know if there were any mutations, but we assume there were
            return true
        } else {
            throw CommandSkipped
        }
    }

    private fun waitForAnimationToEndCommand(command: WaitForAnimationToEndCommand): Boolean {
        maestro.waitForAnimationToEnd(command.timeout)

        return true
    }

    private fun defineVariablesCommand(command: DefineVariablesCommand): Boolean {
        command.env.forEach { (name, value) ->
            jsEngine.putEnv(name, value)
        }

        return false
    }

    private fun setLocationCommand(command: SetLocationCommand): Boolean {
        maestro.setLocation(command.latitude, command.longitude)

        return true
    }

    private fun clearAppStateCommand(command: ClearStateCommand): Boolean {
        maestro.clearAppState(command.appId)
        // Android's clear command also resets permissions
        // Reset all permissions to unset so both platforms behave the same
        maestro.setPermissions(command.appId, mapOf("all" to "unset"))

        return true
    }

    private fun stopAppCommand(command: StopAppCommand): Boolean {
        maestro.stopApp(command.appId)

        return true
    }

    private fun scrollVerticalCommand(): Boolean {
        maestro.scrollVertical()
        return true
    }

    private fun scrollUntilVisible(command: ScrollUntilVisibleCommand): Boolean {
        val endTime = System.currentTimeMillis() + command.timeout
        val direction = command.direction.toSwipeDirection()
        val deviceInfo = maestro.deviceInfo()
        do {
            try {
                val element = findElement(command.selector, 500).element
                val visibility = element.getVisiblePercentage(deviceInfo.widthGrid, deviceInfo.heightGrid)
                if (visibility >= command.visibilityPercentageNormalized) {
                    return true
                }

            } catch (ignored: MaestroException.ElementNotFound) {
            }
            maestro.swipeFromCenter(direction, durationMs = command.scrollDuration)
        } while (System.currentTimeMillis() < endTime)

        throw MaestroException.ElementNotFound("No visible element found: ${command.selector.description()}", maestro.viewHierarchy().root)
    }

    private fun hideKeyboardCommand(): Boolean {
        maestro.hideKeyboard()
        return true
    }

    private fun backPressCommand(): Boolean {
        maestro.backPress()
        return true
    }

    private fun repeatCommand(command: RepeatCommand, maestroCommand: MaestroCommand, config: MaestroConfig?): Boolean {
        val maxRuns = command.times?.toDoubleOrNull()?.toInt() ?: Int.MAX_VALUE

        var counter = 0
        var metadata = getMetadata(maestroCommand)
        metadata = metadata.copy(
            numberOfRuns = 0,
        )

        var mutatiing = false

        val checkCondition: () -> Boolean = {
            command.condition
                ?.evaluateScripts(jsEngine)
                ?.let { evaluateCondition(it) } != false
        }

        while (checkCondition() && counter < maxRuns) {
            if (counter > 0) {
                command.commands.forEach { resetCommand(it) }
            }

            val mutated = runSubFlow(command.commands, config)
            mutatiing = mutatiing || mutated
            counter++

            metadata = metadata.copy(
                numberOfRuns = counter,
            )
            updateMetadata(maestroCommand, metadata)
        }

        if (counter == 0) {
            throw CommandSkipped
        }

        return mutatiing
    }

    private fun updateMetadata(rawCommand: MaestroCommand, metadata: CommandMetadata) {
        rawCommandToMetadata[rawCommand] = metadata
        onCommandMetadataUpdate(rawCommand, metadata)
    }

    private fun getMetadata(rawCommand: MaestroCommand) = rawCommandToMetadata.getOrPut(rawCommand) {
        CommandMetadata()
    }

    private fun resetCommand(command: MaestroCommand) {
        onCommandReset(command)

        (command.asCommand() as? CompositeCommand)?.let {
            it.subCommands().forEach { command ->
                resetCommand(command)
            }
        }
    }

    private fun runFlowCommand(command: RunFlowCommand, config: MaestroConfig?): Boolean {
        return if (evaluateCondition(command.condition)) {
            runSubFlow(command.commands, config)
        } else {
            throw CommandSkipped
        }
    }

    private fun evaluateCondition(
        condition: Condition?,
        timeoutMs: Long? = null,
    ): Boolean {
        if (condition == null) {
            return true
        }

        condition.platform?.let {
            if (it != maestro.deviceInfo().platform) {
                return false
            }
        }

        condition.visible?.let {
            try {
                findElement(it, timeoutMs = adjustedToLatestInteraction(timeoutMs ?: optionalLookupTimeoutMs))
            } catch (ignored: MaestroException.ElementNotFound) {
                return false
            }
        }

        condition.notVisible?.let {
            val result = MaestroTimer.withTimeout(adjustedToLatestInteraction(timeoutMs ?: optionalLookupTimeoutMs)) {
                try {
                    findElement(it, timeoutMs = 500L)

                    // If we got to that point, the element is still visible.
                    // Returning null to keep waiting.
                    null
                } catch (ignored: MaestroException.ElementNotFound) {
                    // Element was not visible, as we expected
                    true
                }
            }

            // Element was actually visible
            if (result != true) {
                return false
            }
        }

        condition.scriptCondition?.let { value ->
            // Note that script should have been already evaluated by this point

            if (value.isBlank()) {
                return false
            }

            if (value.equals("false", ignoreCase = true)) {
                return false
            }

            if (value == "undefined") {
                return false
            }

            if (value == "null") {
                return false
            }

            if (value.toDoubleOrNull() == 0.0) {
                return false
            }
        }

        return true
    }

    private fun runSubFlow(commands: List<MaestroCommand>, config: MaestroConfig?): Boolean {
        jsEngine.enterScope()

        return try {
            commands
                .mapIndexed { index, command ->
                    onCommandStart(index, command)

                    val evaluatedCommand = command.evaluateScripts(jsEngine)
                    val metadata = getMetadata(command)
                        .copy(
                            evaluatedCommand = evaluatedCommand,
                        )
                    updateMetadata(command, metadata)

                    return@mapIndexed try {
                        executeCommand(evaluatedCommand, config)
                            .also {
                                onCommandComplete(index, command)
                            }
                    } catch (ignored: CommandSkipped) {
                        // Swallow exception
                        onCommandSkipped(index, command)
                        false
                    } catch (e: Throwable) {
                        when (onCommandFailed(index, command, e)) {
                            ErrorResolution.FAIL -> throw e
                            ErrorResolution.CONTINUE -> {
                                // Do nothing
                                false
                            }
                        }
                    }
                }
                .any { it }
        } finally {
            jsEngine.leaveScope()
        }
    }

    private fun takeScreenshotCommand(command: TakeScreenshotCommand): Boolean {
        val pathStr = command.path + ".png"
        val file = screenshotsDir
            ?.let { File(it, pathStr) }
            ?: File(pathStr)

        maestro.takeScreenshot(file)

        return false
    }

    private fun startRecordingCommand(command: StartRecordingCommand): Boolean {
        val pathStr = command.path + ".mp4"
        val file = screenshotsDir
            ?.let { File(it, pathStr) }
            ?: File(pathStr)
        screenRecording = maestro.startScreenRecording(file.sink().buffer())
        return false
    }

    private fun stopRecordingCommand(): Boolean {
        screenRecording?.close()
        return false
    }

    private fun eraseTextCommand(command: EraseTextCommand): Boolean {
        val charactersToErase = command.charactersToErase
        maestro.eraseText(charactersToErase ?: MAX_ERASE_CHARACTERS)
        maestro.waitForAppToSettle()

        return true
    }

    private fun pressKeyCommand(command: PressKeyCommand): Boolean {
        maestro.pressKey(command.code)

        return true
    }

    private fun openLinkCommand(command: OpenLinkCommand, config: MaestroConfig?): Boolean {
        maestro.openLink(command.link, config?.appId, command.autoVerify ?: false, command.browser ?: false)

        return true
    }

    private fun launchAppCommand(command: LaunchAppCommand): Boolean {
        try {
            if (command.clearKeychain == true) {
                maestro.clearKeychain()
            }
            if (command.clearState == true) {
                maestro.clearAppState(command.appId)
            }

            // For testing convenience, default to allow all on app launch
            val permissions = command.permissions ?: mapOf("all" to "allow")
            maestro.setPermissions(command.appId, permissions)

        } catch (e: Exception) {
            throw MaestroException.UnableToClearState("Unable to clear state for app ${command.appId}")
        }

        try {
            maestro.launchApp(
                appId = command.appId,
                launchArguments = command.launchArguments ?: emptyMap(),
                stopIfRunning = command.stopApp ?: true
            )
        } catch (e: Exception) {
            throw MaestroException.UnableToLaunchApp("Unable to launch app ${command.appId}: ${e.message}")
        }

        return true
    }

    private fun clearKeychainCommand(): Boolean {
        maestro.clearKeychain()

        return true
    }

    private fun inputTextCommand(command: InputTextCommand): Boolean {
        if (!maestro.isUnicodeInputSupported()) {
            val isAscii = Charsets.US_ASCII.newEncoder()
                .canEncode(command.text)

            if (!isAscii) {
                throw UnicodeNotSupportedError(command.text)
            }
        }

        maestro.inputText(command.text)

        return true
    }

    private fun inputTextRandomCommand(command: InputRandomCommand): Boolean {
        inputTextCommand(InputTextCommand(text = command.genRandomString()))

        return true
    }

    private fun assertCommand(command: AssertCommand): Boolean {
        return assertConditionCommand(
            command.toAssertConditionCommand()
        )
    }

    private fun tapOnElement(
        command: TapOnElementCommand,
        retryIfNoChange: Boolean,
        waitUntilVisible: Boolean,
        config: MaestroConfig?,
    ): Boolean {
        return try {
            val result = findElement(command.selector)
            maestro.tap(
                result.element,
                result.hierarchy,
                retryIfNoChange,
                waitUntilVisible,
                command.longPress ?: false,
                config?.appId,
                tapRepeat = command.repeat
            )

            true
        } catch (e: MaestroException.ElementNotFound) {
            if (!command.selector.optional) {
                throw e
            } else {
                false
            }
        }
    }

    private fun tapOnPoint(
        command: TapOnPointCommand,
        retryIfNoChange: Boolean,
    ): Boolean {
        maestro.tap(
            command.x,
            command.y,
            retryIfNoChange,
            command.longPress ?: false,
            tapRepeat = command.repeat
        )

        return true
    }

    private fun tapOnPointV2Command(
        command: TapOnPointV2Command,
    ): Boolean {
        val point = command.point

        if (point.contains("%")) {
            val (percentX, percentY) = point
                .replace("%", "")
                .split(",")
                .map { it.trim().toInt() }

            if (percentX !in 0..100 || percentY !in 0..100) {
                throw MaestroException.InvalidCommand("Invalid point: $point")
            }

            maestro.tapOnRelative(
                percentX = percentX,
                percentY = percentY,
                retryIfNoChange = command.retryIfNoChange ?: true,
                longPress = command.longPress ?: false,
                tapRepeat = command.repeat
            )
        } else {
            val (x, y) = point.split(",")
                .map {
                    it.trim().toInt()
                }

            maestro.tap(
                x = x,
                y = y,
                retryIfNoChange = command.retryIfNoChange ?: true,
                longPress = command.longPress ?: false,
                tapRepeat = command.repeat
            )
        }

        return true
    }

    private fun findElement(
        selector: ElementSelector,
        timeoutMs: Long? = null
    ): FindElementResult {
        val timeout = timeoutMs
            ?: adjustedToLatestInteraction(
                if (selector.optional) {
                    optionalLookupTimeoutMs
                } else {
                    lookupTimeoutMs
                }
            )

        val (description, filterFunc) = buildFilter(
            selector,
            deviceInfo(),
        )

        return maestro.findElementWithTimeout(
            timeoutMs = timeout,
            filter = filterFunc,
        ) ?: throw MaestroException.ElementNotFound(
            "Element not found: $description",
            maestro.viewHierarchy().root,
        )
    }

    private fun deviceInfo() = deviceInfo
        ?: maestro.deviceInfo().also { deviceInfo = it }

    private fun buildFilter(
        selector: ElementSelector,
        deviceInfo: DeviceInfo,
    ): FilterWithDescription {
        val filters = mutableListOf<ElementFilter>()
        val descriptions = mutableListOf<String>()

        selector.textRegex
            ?.let {
                descriptions += "Text matching regex: $it"
                filters += Filters.deepestMatchingElement(
                    Filters.textMatches(it.toRegexSafe(REGEX_OPTIONS))
                )
            }

        selector.idRegex
            ?.let {
                descriptions += "Id matching regex: $it"
                filters += Filters.deepestMatchingElement(
                    Filters.idMatches(it.toRegexSafe(REGEX_OPTIONS))
                )
            }

        selector.size
            ?.let {
                descriptions += "Size: $it"
                filters += Filters.sizeMatches(
                    width = it.width,
                    height = it.height,
                    tolerance = it.tolerance,
                ).asFilter()
            }

        selector.below
            ?.let {
                descriptions += "Below: ${it.description()}"
                filters += Filters.below(buildFilter(it, deviceInfo).filterFunc)
            }

        selector.above
            ?.let {
                descriptions += "Above: ${it.description()}"
                filters += Filters.above(buildFilter(it, deviceInfo).filterFunc)
            }

        selector.leftOf
            ?.let {
                descriptions += "Left of: ${it.description()}"
                filters += Filters.leftOf(buildFilter(it, deviceInfo).filterFunc)
            }

        selector.rightOf
            ?.let {
                descriptions += "Right of: ${it.description()}"
                filters += Filters.rightOf(buildFilter(it, deviceInfo).filterFunc)
            }

        selector.containsChild
            ?.let {
                descriptions += "Contains child: ${it.description()}"
                filters += Filters.containsChild(findElement(it).element).asFilter()
            }

        selector.containsDescendants
            ?.let { descendantSelectors ->
                val descendantDescriptions = descendantSelectors.joinToString("; ") { it.description() }
                descriptions += "Contains descendants: $descendantDescriptions"
                filters += Filters.containsDescendants(descendantSelectors.map { buildFilter(it, deviceInfo).filterFunc })
            }

        selector.traits
            ?.map {
                TraitFilters.buildFilter(it)
            }
            ?.forEach { (description, filter) ->
                descriptions += description
                filters += filter
            }

        selector.enabled
            ?.let {
                descriptions += if (it) {
                    "Enabled"
                } else {
                    "Disabled"
                }
                filters += Filters.enabled(it)
            }

        selector.selected
            ?.let {
                descriptions += if (it) {
                    "Selected"
                } else {
                    "Not selected"
                }
                filters += Filters.selected(it)
            }

        selector.checked
            ?.let {
                descriptions += if (it) {
                    "Checked"
                } else {
                    "Not checked"
                }
                filters += Filters.checked(it)
            }

        selector.focused
            ?.let {
                descriptions += if (it) {
                    "Focused"
                } else {
                    "Not focused"
                }
                filters += Filters.focused(it)
            }

        var resultFilter = Filters.intersect(filters)
        resultFilter = selector.index
            ?.toDouble()
            ?.toInt()
            ?.let {
                Filters.compose(
                    resultFilter,
                    Filters.index(it)
                )
            } ?: Filters.compose(
            resultFilter,
            Filters.clickableFirst()
        )

        return FilterWithDescription(
            descriptions.joinToString(", "),
            resultFilter,
        )
    }

    private fun swipeCommand(command: SwipeCommand): Boolean {
        val elementSelector = command.elementSelector
        val direction = command.direction
        val startRelative = command.startRelative
        val endRelative = command.endRelative
        val start = command.startPoint
        val end = command.endPoint
        when {
            elementSelector != null && direction != null -> {
                val uiElement = findElement(elementSelector)
                maestro.swipe(direction, uiElement.element, command.duration)
            }

            startRelative != null && endRelative != null -> {
                maestro.swipe(startRelative = startRelative, endRelative = endRelative, duration = command.duration)
            }

            direction != null -> maestro.swipe(swipeDirection = direction, duration = command.duration)
            start != null && end != null -> maestro.swipe(startPoint = start, endPoint = end, duration = command.duration)
            else -> error("Illegal arguments for swiping")
        }
        return true
    }

    private fun adjustedToLatestInteraction(timeMs: Long) = max(
        0,
        timeMs - (System.currentTimeMillis() - timeMsOfLastInteraction)
    )

    private fun copyTextFromCommand(command: CopyTextFromCommand): Boolean {
        val result = findElement(command.selector)
        copiedText = resolveText(result.element.treeNode.attributes)
            ?: throw MaestroException.UnableToCopyTextFromElement("Element does not contain text to copy: ${result.element}")

        jsEngine.setCopiedText(copiedText)

        return true
    }

    private fun resolveText(attributes: MutableMap<String, String>): String? {
        return if (!attributes["text"].isNullOrEmpty()) {
            attributes["text"]
        } else if (!attributes["hintText"].isNullOrEmpty()) {
            attributes["hintText"]
        } else {
            attributes["accessibilityText"]
        }
    }

    private fun pasteText(): Boolean {
        copiedText?.let { maestro.inputText(it) }
        return true
    }

    private object CommandSkipped : Exception()

    data class CommandMetadata(
        val numberOfRuns: Int? = null,
        val evaluatedCommand: MaestroCommand? = null,
        val logMessages: List<String> = emptyList()
    )

    enum class ErrorResolution {
        CONTINUE,
        FAIL
    }

    companion object {

        val REGEX_OPTIONS = setOf(RegexOption.IGNORE_CASE, RegexOption.DOT_MATCHES_ALL, RegexOption.MULTILINE)

        private const val MAX_ERASE_CHARACTERS = 50
        private const val MAX_LAUNCH_ARGUMENT_PAIRS_ALLOWED = 1
    }
}

data class OrchestraAppState(
    val appId: String,
    val file: File,
)<|MERGE_RESOLUTION|>--- conflicted
+++ resolved
@@ -99,21 +99,16 @@
             }
 
             onFlowStart(commands)
-            return@retryOnFailure executeCommands(commands, config)
-        }
-    }
-
-<<<<<<< HEAD
+            return@retryOnFailure executeCommands(commands, config).also {
+                // close existing screen recording, if left open.
+                screenRecording?.close()
+            }
+        }
+    }
+
     private fun retryOnFailure(config: MaestroConfig?, block: () -> Boolean): Boolean {
         repeat(config?.retryTestsCount ?: 1) { if (block()) return true }
         return false
-=======
-        onFlowStart(commands)
-        return executeCommands(commands, config).also {
-            // close existing screen recording, if left open.
-            screenRecording?.close()
-        }
->>>>>>> 6c6af9e4
     }
 
     /**
