#!/usr/bin/env sh
set -eu

# Runs all tests in the workspaces directory.

command -v maestro >/dev/null 2>&1 || { echo "maestro is required" && exit 1; }

[ "$(basename "$PWD")" = "e2e" ] || { echo "must be run from e2e directory" && exit 1; }

FAILED=false

<<<<<<< HEAD
	if [ -z "$selected_app" ] || [ "$selected_app" = "$filename" ]; then
		cd "$file" || exit 1
		maestro test . || FAILED=true
		cd - >/dev/null || exit 1
=======
# Run passing tests
for workspace_dir in ./workspaces/*; do
	echo "run passing tests for app $workspace_dir"
	if [ "$(basename "$workspace_dir")" = "wikipedia" ]; then
	  # wikipedia flows have no passing/failing labels
	  maestro test --exclude-tags ios "$workspace_dir" || FAILED=true
	  continue
	fi

	maestro test --include-tags passing --exclude-tags ios "$workspace_dir" || FAILED=true
done

# Run failing tests
for workspace_dir in ./workspaces/*; do
	if [ "$(basename "$workspace_dir")" = "wikipedia" ]; then
	  # wikipedia workspace has no failing flows
	  continue
>>>>>>> a617b611
	fi
	echo "run failing tests for app $workspace_dir"

	maestro test --include-tags failing --exclude-tags ios "$workspace_dir" && FAILED=true
done

if [ "$FAILED" = true ]; then
  echo "Some tests failed"
  exit 1
fi<|MERGE_RESOLUTION|>--- conflicted
+++ resolved
@@ -9,12 +9,6 @@
 
 FAILED=false
 
-<<<<<<< HEAD
-	if [ -z "$selected_app" ] || [ "$selected_app" = "$filename" ]; then
-		cd "$file" || exit 1
-		maestro test . || FAILED=true
-		cd - >/dev/null || exit 1
-=======
 # Run passing tests
 for workspace_dir in ./workspaces/*; do
 	echo "run passing tests for app $workspace_dir"
@@ -32,7 +26,6 @@
 	if [ "$(basename "$workspace_dir")" = "wikipedia" ]; then
 	  # wikipedia workspace has no failing flows
 	  continue
->>>>>>> a617b611
 	fi
 	echo "run failing tests for app $workspace_dir"
 
