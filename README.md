# Maestro 🎹

Maestro is the easiest way to automate UI testing for your mobile app.

Full documentation for Maestro can be found at [**maestro.mobile.dev**](https://maestro.mobile.dev)

<img src="https://user-images.githubusercontent.com/847683/187275009-ddbdf963-ce1d-4e07-ac08-b10f145e8894.gif" />

### Examples
Create a flow for any app on Android and iOS, with just a few lines of YAML.


<table>
<tr>
<th>Android</th>
<th>iOS</th>
</tr>
<tr>
<td>

```yaml
# flow_contacts_android.yaml

appId: com.android.contacts
---
- launchApp
- tapOn: "Create new contact"
- tapOn: "First Name"
- inputText: "John"
- tapOn: "Last Name"
- inputText: "Snow"
- tapOn: "Save"
```

</td>
<td>

```yaml
# flow_contacts_ios.yaml

appId: com.apple.MobileAddressBook
---
- launchApp
- tapOn: "John Appleseed"
- tapOn: "Edit"
- tapOn: "Add phone"
- inputText: "123123"
- tapOn: "Done"
```

</td>
</tr>
</table>


## Quick Start

Get a CLI tool from homebrew

```
brew tap mobile-dev-inc/tap
brew install maestro
```

Write a simple test in a YAML file 

```yaml
# flow.yaml

appId: your.package.name
---
- launchApp
- tapOn: "Text on the screen"
```

Make sure an Android emulator is running. Check out the [docs](https://maestro.mobile.dev/getting-started/installing-maestro#android) for physical device support.

Run it!

```
maestro test flow.yaml
```


## iOS Support

Only iOS Simulators are supported at the moment.

For Maestro to work with iOS you would need to do few extra steps. 

Install [Facebook IDB](https://fbidb.io/) tool

```
brew tap facebook/fb
brew install idb-companion
```

And launch it:

```
idb_companion --udid {id of the iOS device}
```

## Why Maestro?

Maestro is built on learnings from its predecessors (Appium, Espresso, UIAutomator, XCTest)

<<<<<<< HEAD
- Built-in tolerance to flakiness. UI elements will not always be where you expect them, screen tap will not always go through, etc. Maestro embrases the instability of mobile applications and devices and tries to counter it.
- Built-in tolerance to delays. No need to pepper your tests with `sleep()` calls. Maestro knows that it might take time to load the content (i.e. over the network) and automatically waits for it (but no longer than required).
=======
- Built-in tolerance to flakiness. UI elements will not always be where you expect them, screen tap will not always go through, etc. Maestro embraces the instability of mobile applications and devices and tries to counter it.
- Built-in tolerance to delays. No need to pepper your tests with `sleep()` calls. Maestro knows that it might take time to load the content (i.e. over the network) and automaitcally waits for it (but no longer than required).
>>>>>>> 36b85ab4
- Blazingly fast iteration. Tests are interpreted, no need to compile anything. Maestro is able to continuously monitor your test files and rerun them as they change.
- Declarative yet powerful syntax. Define your tests in a `yaml` file.
- Simple setup. Maestro is a single binary that works anywhere.

# Next steps

- [Learn more about Maestro features](https://maestro.mobile.dev/)
- [Learn about Maestro commands](https://maestro.mobile.dev/reference/tap-on-view)
<|MERGE_RESOLUTION|>--- conflicted
+++ resolved
@@ -105,13 +105,8 @@
 
 Maestro is built on learnings from its predecessors (Appium, Espresso, UIAutomator, XCTest)
 
-<<<<<<< HEAD
-- Built-in tolerance to flakiness. UI elements will not always be where you expect them, screen tap will not always go through, etc. Maestro embrases the instability of mobile applications and devices and tries to counter it.
+- Built-in tolerance to flakiness. UI elements will not always be where you expect them, screen tap will not always go through, etc. Maestro embraces the instability of mobile applications and devices and tries to counter it.
 - Built-in tolerance to delays. No need to pepper your tests with `sleep()` calls. Maestro knows that it might take time to load the content (i.e. over the network) and automatically waits for it (but no longer than required).
-=======
-- Built-in tolerance to flakiness. UI elements will not always be where you expect them, screen tap will not always go through, etc. Maestro embraces the instability of mobile applications and devices and tries to counter it.
-- Built-in tolerance to delays. No need to pepper your tests with `sleep()` calls. Maestro knows that it might take time to load the content (i.e. over the network) and automaitcally waits for it (but no longer than required).
->>>>>>> 36b85ab4
 - Blazingly fast iteration. Tests are interpreted, no need to compile anything. Maestro is able to continuously monitor your test files and rerun them as they change.
 - Declarative yet powerful syntax. Define your tests in a `yaml` file.
 - Simple setup. Maestro is a single binary that works anywhere.
