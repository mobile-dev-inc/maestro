--- conflicted
+++ resolved
@@ -62,10 +62,7 @@
 import maestro.orchestra.util.Env.withDefaultEnvVars
 
 @CommandLine.Command(
-    name = "test",
-    description = [
-        "Test a Flow or set of Flows on a local iOS Simulator or Android Emulator"
-    ]
+    name = "test", description = ["Test a Flow or set of Flows on a local iOS Simulator or Android Emulator"]
 )
 class TestCommand : Callable<Int> {
 
@@ -122,8 +119,7 @@
     private var output: File? = null
 
     @Option(
-        names = ["--debug-output"],
-        description = ["Configures the debug output in this path, instead of default"]
+        names = ["--debug-output"], description = ["Configures the debug output in this path, instead of default"]
     )
     private var debugOutput: String? = null
 
@@ -165,25 +161,21 @@
     }
 
     override fun call(): Int {
-<<<<<<< HEAD
         TestDebugReporter.install(
             debugOutputPathAsString = debugOutput,
             flattenDebugOutput = flattenDebugOutput,
             printToConsole = parent?.verbose == true,
         )
 
-        if (parent?.platform != null) {
-            throw CliError("--platform option was deprecated. You can remove it to run your test.")
-=======
         if (shardSplit != null && shardAll != null) {
             throw CliError("Options --shard-split and --shard-all are mutually exclusive.")
->>>>>>> 9ad6e39f
         }
 
         if (legacyShardCount != null) {
             PrintUtils.warn("--shards option is deprecated and will be removed in the next Maestro version. Use --shard-split or --shard-all instead.")
             shardSplit = legacyShardCount
         }
+
         val executionPlan = try {
             WorkspaceExecutionPlanner.plan(
                 input = flowFile.toPath().toAbsolutePath(),
@@ -194,9 +186,7 @@
             throw CliError(e.message)
         }
 
-        env = env
-            .withInjectedShellEnvVars()
-            .withDefaultEnvVars(flowFile)
+        env = env.withInjectedShellEnvVars().withDefaultEnvVars(flowFile)
 
         val debugOutputPath = TestDebugReporter.getDebugOutputPath()
 
@@ -204,11 +194,8 @@
     }
 
     private fun handleSessions(debugOutputPath: Path, plan: ExecutionPlan): Int = runBlocking(Dispatchers.IO) {
-<<<<<<< HEAD
-        val sharded = shards > 1
+        val shards = shardSplit ?: shardAll ?: 1
         val onlySequenceFlows = plan.sequence.flows.isNotEmpty() && plan.flowsToRun.isEmpty() // An edge case
-=======
->>>>>>> 9ad6e39f
 
         runCatching {
             val deviceIds = (if (isWebFlow())
@@ -225,24 +212,28 @@
                 it.instanceId
             }.toMutableSet())
 
-<<<<<<< HEAD
+            val availableDevices = if (deviceIds.isNotEmpty()) deviceIds.size else initialActiveDevices.size
+            val effectiveShards = if (onlySequenceFlows) 1 else shards.coerceAtMost(plan.flowsToRun.size)
+            val sharded = effectiveShards > 1
+
+            if (shards > plan.flowsToRun.size) {
+                PrintUtils.warn("Requested $shards shards, but it cannot be higher than the number of flows (${plan.flowsToRun.size}). Will use $effectiveShards shards instead.")
+            }
+
             if (sharded && plan.sequence.flows.isNotEmpty()) {
                 error("Cannot run sharded tests with sequential execution")
             }
 
-            if (sharded) {
-                PrintUtils.info("Requested to run ${plan.flowsToRun.size} flows in $shards shard(s)")
-            }
-
-            val effectiveShards = if (onlySequenceFlows) 1 else shards.coerceAtMost(plan.flowsToRun.size)
             val chunkPlans: List<ExecutionPlan> = if (onlySequenceFlows) {
                 // Handle an edge case
                 // We only want to run sequential flows in this case.
                 listOf(plan)
+            } else if (shardAll != null) {
+                (0 until effectiveShards).map { plan.copy() }
             } else {
                 plan.flowsToRun
                     .withIndex()
-                    .groupBy { it.index % shards }
+                    .groupBy { it.index % effectiveShards }
                     .map { (shardIndex, files) ->
                         ExecutionPlan(
                             flowsToRun = files.map { it.value },
@@ -251,32 +242,32 @@
                     }
             }
 
-            PrintUtils.info("Will run ${if (onlySequenceFlows) plan.sequence.flows.size else plan.flowsToRun.size} flows in $effectiveShards shard(s)")
-=======
-            val shards = shardSplit ?: shardAll ?: 1
-
-            val availableDevices = if (deviceIds.isNotEmpty()) deviceIds.size else initialActiveDevices.size
-            val effectiveShards = shards.coerceAtMost(plan.flowsToRun.size)
-            val sharded = effectiveShards > 1
-
-            val chunkPlans =
-                if (shardAll != null) (0 until effectiveShards).map { plan.copy() }
-                else plan.flowsToRun
-                .withIndex()
-                .groupBy { it.index % effectiveShards }
-                .map { (shardIndex, files) ->
-                    ExecutionPlan(
-                        files.map { it.value },
-                        plan.sequence.also {
-                            if (it?.flows?.isNotEmpty() == true && sharded)
-                                error("Cannot run sharded tests with sequential execution.")
-                        }
-                    )
+            PrintUtils.info(buildString {
+                val flowCount = if (onlySequenceFlows) plan.sequence.flows.size else plan.flowsToRun.size
+
+                val message = when {
+                    shardAll != null -> "Will run $effectiveShards shards, with all $flowCount flows in each shard"
+
+                    shardSplit != null -> {
+                        val flowsPerShard = flowCount / effectiveShards
+                        val isApprox = flowCount % effectiveShards != 0
+                        val prefix = if (isApprox) "approx. " else ""
+                        "Will split $flowCount flows across $effectiveShards shards (${prefix}$flowsPerShard flows per shard)"
+                    }
+
+                    else -> "Will run $flowCount in a single shard"
                 }
->>>>>>> 9ad6e39f
+
+                appendLine(message)
+            })
 
             // Collect device configurations for missing shards, if any
             val missing = effectiveShards - availableDevices
+
+            if (missing > 0) {
+                PrintUtils.warn("$availableDevices device(s) connected, which is not enough to run $effectiveShards shards. Missing $missing device(s).")
+            }
+
             val allDeviceConfigs = if (shardAll == null) (0 until missing).map { shardIndex ->
                 PrintUtils.message("------------------ Shard ${shardIndex + 1} ------------------")
                 // Collect device configurations here, one per shard
@@ -287,10 +278,9 @@
 
             val results = (0 until effectiveShards).map { shardIndex ->
                 async(Dispatchers.IO) {
-                    val driverHostPort = if (!sharded) parent?.port ?: 7001 else
-                        (7001..7128).shuffled().find { port ->
-                            usedPorts.putIfAbsent(port, true) == null
-                        } ?: error("No available ports found")
+                    val driverHostPort = if (!sharded) parent?.port ?: 7001 else (7001..7128).shuffled().find { port ->
+                        usedPorts.putIfAbsent(port, true) == null
+                    } ?: error("No available ports found")
 
                     // Acquire lock to execute device creation block
                     deviceCreationSemaphore.acquire()
@@ -302,18 +292,11 @@
                                 val cfg = allDeviceConfigs.first()
                                 allDeviceConfigs.remove(cfg)
                                 val deviceCreated = DeviceCreateUtil.getOrCreateDevice(
-                                    cfg.platform,
-                                    cfg.osVersion,
-                                    null,
-                                    null,
-                                    true,
-                                    shardIndex
+                                    cfg.platform, cfg.osVersion, null, null, true, shardIndex
                                 )
 
                                 DeviceService.startDevice(
-                                    deviceCreated,
-                                    driverHostPort,
-                                    initialActiveDevices + currentActiveDevices
+                                    deviceCreated, driverHostPort, initialActiveDevices + currentActiveDevices
                                 ).instanceId.also {
                                     currentActiveDevices.add(it)
                                     delay(2.seconds)
@@ -375,12 +358,7 @@
                                     if (DisableAnsiMixin.ansiEnabled && parent?.verbose == false) AnsiResultView()
                                     else PlainTextResultView()
                                 val resultSingle = TestRunner.runSingle(
-                                    maestro,
-                                    device,
-                                    flowFile,
-                                    env,
-                                    resultView,
-                                    debugOutputPath
+                                    maestro, device, flowFile, env, resultView, debugOutputPath
                                 )
                                 if (resultSingle == 1) {
                                     printExitDebugMessage()
@@ -420,10 +398,9 @@
 
     private fun printShardsMessage(passedTests: Int, totalTests: Int, shardResults: List<TestExecutionSummary>) {
         val box = buildString {
-            val lines = listOf("Passed: $passedTests/$totalTests") +
-                    shardResults.mapIndexed { index, result ->
-                        "[ ${result.suites.first().deviceName} ] - ${result.passedCount ?: 0}/${result.totalTests ?: 0}"
-                    }
+            val lines = listOf("Passed: $passedTests/$totalTests") + shardResults.mapIndexed { index, result ->
+                "[ ${result.suites.first().deviceName} ] - ${result.passedCount ?: 0}/${result.totalTests ?: 0}"
+            }
 
             val lineWidth = lines.maxOf(String::length)
             append("┌${"─".repeat(lineWidth)}┐\n")
@@ -437,8 +414,7 @@
         val reporter = ReporterFactory.buildReporter(format, testSuiteName)
 
         format.fileExtension?.let { extension ->
-            (output ?: File("report$extension"))
-                .sink()
+            (output ?: File("report$extension")).sink()
         }?.also { sink ->
             reporter.report(
                 this,
@@ -448,11 +424,9 @@
     }
 
     private fun List<TestExecutionSummary>.mergeSummaries(): TestExecutionSummary? = reduceOrNull { acc, summary ->
-        TestExecutionSummary(
-            passed = acc.passed && summary.passed,
+        TestExecutionSummary(passed = acc.passed && summary.passed,
             suites = acc.suites + summary.suites,
             passedCount = sumOf { it.passedCount ?: 0 },
-            totalTests = sumOf { it.totalTests ?: 0 }
-        )
+            totalTests = sumOf { it.totalTests ?: 0 })
     }
 }