/*
 *
 *  Copyright (c) 2022 mobile.dev inc.
 *
 *  Licensed under the Apache License, Version 2.0 (the "License");
 *  you may not use this file except in compliance with the License.
 *  You may obtain a copy of the License at
 *
 *    http://www.apache.org/licenses/LICENSE-2.0
 *
 *  Unless required by applicable law or agreed to in writing, software
 *  distributed under the License is distributed on an "AS IS" BASIS,
 *  WITHOUT WARRANTIES OR CONDITIONS OF ANY KIND, either express or implied.
 *  See the License for the specific language governing permissions and
 *  limitations under the License.
 *
 *
 */

package maestro.cli.command

import io.ktor.util.collections.ConcurrentSet
import kotlinx.coroutines.Dispatchers
import kotlinx.coroutines.async
import kotlinx.coroutines.awaitAll
import kotlinx.coroutines.delay
import kotlinx.coroutines.runBlocking
import kotlinx.coroutines.sync.Semaphore
import maestro.cli.App
import maestro.cli.CliError
import maestro.cli.DisableAnsiMixin
import maestro.cli.ShowHelpMixin
import maestro.cli.device.DeviceCreateUtil
import maestro.cli.device.DeviceService
import maestro.cli.device.PickDeviceView
import maestro.cli.model.TestExecutionSummary
import maestro.cli.report.ReportFormat
import maestro.cli.report.ReporterFactory
import maestro.cli.report.TestDebugReporter
import maestro.cli.runner.TestRunner
import maestro.cli.runner.TestSuiteInteractor
import maestro.cli.runner.resultview.AnsiResultView
import maestro.cli.runner.resultview.PlainTextResultView
import maestro.cli.session.MaestroSessionManager
import maestro.cli.util.PrintUtils
import maestro.orchestra.error.ValidationError
import maestro.orchestra.util.Env.withInjectedShellEnvVars
import maestro.orchestra.workspace.WorkspaceExecutionPlanner
import maestro.orchestra.workspace.WorkspaceExecutionPlanner.ExecutionPlan
import maestro.orchestra.yaml.YamlCommandReader
import okio.sink
import picocli.CommandLine
import picocli.CommandLine.Option
import java.io.File
import java.nio.file.Path
import java.util.concurrent.Callable
import java.util.concurrent.ConcurrentHashMap
import java.util.concurrent.CountDownLatch
import kotlin.io.path.absolutePathString
import kotlin.system.exitProcess
import kotlin.time.Duration.Companion.seconds
import maestro.orchestra.util.Env.withDefaultEnvVars

@CommandLine.Command(
    name = "test",
    description = ["Test a Flow or set of Flows on a local iOS Simulator or Android Emulator"],
)
class TestCommand : Callable<Int> {

    @CommandLine.Mixin
    var disableANSIMixin: DisableAnsiMixin? = null

    @CommandLine.Mixin
    var showHelpMixin: ShowHelpMixin? = null

    @CommandLine.ParentCommand
    private val parent: App? = null

    @CommandLine.Parameters
    private lateinit var flowFile: File

    @Option(
      names = ["--config"],
      description = ["Optional YAML configuration file for the workspace. If not provided, Maestro will look for a config.yaml file in the workspace's root directory."])
    private var configFile: File? = null

    @Option(
        names = ["-s", "--shards"],
        description = ["Number of parallel shards to distribute tests across"],
    )
    @Deprecated("Use --shard-split or --shard-all instead")
    private var legacyShardCount: Int? = null

    @Option(
        names = ["--shard-split"],
        description = ["Run the tests across N connected devices, splitting the tests evenly across them"],
    )
    private var shardSplit: Int? = null

    @Option(
        names = ["--shard-all"],
        description = ["Run all the tests across N connected devices"],
    )
    private var shardAll: Int? = null

    @Option(names = ["-c", "--continuous"])
    private var continuous: Boolean = false

    @Option(names = ["-e", "--env"])
    private var env: Map<String, String> = emptyMap()

    @Option(
        names = ["--format"],
        description = ["Test report format (default=\${DEFAULT-VALUE}): \${COMPLETION-CANDIDATES}"],
    )
    private var format: ReportFormat = ReportFormat.NOOP

    @Option(
        names = ["--test-suite-name"],
        description = ["Test suite name"],
    )
    private var testSuiteName: String? = null

    @Option(names = ["--output"])
    private var output: File? = null

    @Option(
        names = ["--debug-output"],
        description = ["Configures the debug output in this path, instead of default"],
    )
    private var debugOutput: String? = null

    @Option(
        names = ["--flatten-debug-output"],
        description = ["All file outputs from the test case are created in the folder without subfolders or timestamps for each run. It can be used with --debug-output. Useful for CI."]
    )
    private var flattenDebugOutput: Boolean = false

    @Option(
        names = ["--include-tags"],
        description = ["List of tags that will remove the Flows that does not have the provided tags"],
        split = ",",
    )
    private var includeTags: List<String> = emptyList()

    @Option(
        names = ["--exclude-tags"],
        description = ["List of tags that will remove the Flows containing the provided tags"],
        split = ",",
    )
    private var excludeTags: List<String> = emptyList()

    @CommandLine.Spec
    lateinit var commandSpec: CommandLine.Model.CommandSpec

    private val deviceCreationSemaphore = Semaphore(1)
    private val usedPorts = ConcurrentHashMap<Int, Boolean>()
    private val initialActiveDevices = ConcurrentSet<String>()
    private val currentActiveDevices = ConcurrentSet<String>()

    private fun isWebFlow(): Boolean {
        if (!flowFile.isDirectory) {
            val config = YamlCommandReader.readConfig(flowFile.toPath())
            return Regex("http(s?)://").containsMatchIn(config.appId)
        }

        return false
    }

    override fun call(): Int {
        TestDebugReporter.install(
            debugOutputPathAsString = debugOutput,
            flattenDebugOutput = flattenDebugOutput,
            printToConsole = parent?.verbose == true,
        )

        if (shardSplit != null && shardAll != null) {
            throw CliError("Options --shard-split and --shard-all are mutually exclusive.")
        }

        if (legacyShardCount != null) {
            PrintUtils.warn("--shards option is deprecated and will be removed in the next Maestro version. Use --shard-split or --shard-all instead.")
            shardSplit = legacyShardCount
        }

        if (configFile != null && configFile?.exists()?.not() == true) {
            throw CliError("The config file ${configFile?.absolutePath} does not exist.")
        }

        val executionPlan = try {
            WorkspaceExecutionPlanner.plan(
<<<<<<< HEAD
                flowFile.toPath().toAbsolutePath(),
                includeTags,
                excludeTags,
                configFile?.toPath()?.toAbsolutePath(),
=======
                input = flowFile.toPath().toAbsolutePath(),
                includeTags = includeTags,
                excludeTags = excludeTags,
>>>>>>> 33848061
            )
        } catch (e: ValidationError) {
            throw CliError(e.message)
        }

        env = env
            .withInjectedShellEnvVars()
            .withDefaultEnvVars(flowFile)

        val debugOutputPath = TestDebugReporter.getDebugOutputPath()

        return handleSessions(debugOutputPath, executionPlan)
    }

    private fun handleSessions(debugOutputPath: Path, plan: ExecutionPlan): Int = runBlocking(Dispatchers.IO) {
        val requestedShards = shardSplit ?: shardAll ?: 1
        if (requestedShards > 1 && plan.sequence.flows.isNotEmpty()) {
            error("Cannot run sharded tests with sequential execution")
        }

        val onlySequenceFlows = plan.sequence.flows.isNotEmpty() && plan.flowsToRun.isEmpty() // An edge case

        runCatching {
            val deviceIds = (if (isWebFlow())
                "chromium".also {
                    PrintUtils.warn("Web support is an experimental feature and may be removed in future versions.\n")
                }
            else parent?.deviceId)
                .orEmpty()
                .split(",")
                .map { it.trim() }
                .filter { it.isNotBlank() }

            initialActiveDevices.addAll(DeviceService.listConnectedDevices().map {
                it.instanceId
            }.toMutableSet())

            val availableDevices = if (deviceIds.isNotEmpty()) deviceIds.size else initialActiveDevices.size
            val effectiveShards = if (onlySequenceFlows) 1 else requestedShards.coerceAtMost(plan.flowsToRun.size)

            if (requestedShards > plan.flowsToRun.size) {
                PrintUtils.warn("Requested $requestedShards shards, but it cannot be higher than the number of flows (${plan.flowsToRun.size}). Will use $effectiveShards shards instead.")
            }

            val chunkPlans: List<ExecutionPlan> = if (onlySequenceFlows) {
                // Handle an edge case
                // We only want to run sequential flows in this case.
                listOf(plan)
            } else if (shardAll != null) {
                (0 until effectiveShards).map { plan.copy() }
            } else {
                plan.flowsToRun
                    .withIndex()
                    .groupBy { it.index % effectiveShards }
                    .map { (shardIndex, files) ->
                        ExecutionPlan(
                            flowsToRun = files.map { it.value },
                            sequence = plan.sequence,
                        )
                    }
            }

            PrintUtils.info(buildString {
                val flowCount = if (onlySequenceFlows) plan.sequence.flows.size else plan.flowsToRun.size

                val message = when {
                    shardAll != null -> "Will run $effectiveShards shards, with all $flowCount flows in each shard"

                    shardSplit != null -> {
                        val flowsPerShard = flowCount / effectiveShards
                        val isApprox = flowCount % effectiveShards != 0
                        val prefix = if (isApprox) "approx. " else ""
                        "Will split $flowCount flows across $effectiveShards shards (${prefix}$flowsPerShard flows per shard)"
                    }

                    else -> "Will run $flowCount flows in a single shard"
                }

                appendLine(message)
            })

            // Collect device configurations for missing shards, if any
            val missing = effectiveShards - availableDevices

            if (missing > 0) {
                PrintUtils.warn("$availableDevices device(s) connected, which is not enough to run $effectiveShards shards. Missing $missing device(s).")
            }

            val allDeviceConfigs = if (shardAll == null) (0 until missing).map { shardIndex ->
                PrintUtils.message("------------------ Shard ${shardIndex + 1} ------------------")
                // Collect device configurations here, one per shard
                PickDeviceView.requestDeviceOptions()
            }.toMutableList() else mutableListOf()

            val barrier = CountDownLatch(effectiveShards)

            val results = (0 until effectiveShards).map { shardIndex ->
                async(Dispatchers.IO) {
                    val driverHostPort = if (effectiveShards == 1) {
                        parent?.port ?: 7001
                    } else {
                        (7001..7128).shuffled().find { port ->
                            usedPorts.putIfAbsent(port, true) == null
                        } ?: error("No available ports found")
                    }

                    // Acquire lock to execute device creation block
                    deviceCreationSemaphore.acquire()

                    val deviceId =
                        deviceIds.getOrNull(shardIndex)                  // 1. Reuse existing device if deviceId provided
                            ?: initialActiveDevices.elementAtOrNull(shardIndex)     // 2. Reuse existing device if connected device found
                            ?: run { // 3. Create a new device
                                val cfg = allDeviceConfigs.first()
                                allDeviceConfigs.remove(cfg)
                                val deviceCreated = DeviceCreateUtil.getOrCreateDevice(
                                    cfg.platform, cfg.osVersion, null, null, true, shardIndex
                                )

                                DeviceService.startDevice(
                                    deviceCreated, driverHostPort, initialActiveDevices + currentActiveDevices
                                ).instanceId.also {
                                    currentActiveDevices.add(it)
                                    delay(2.seconds)
                                }
                            }
                    // Release lock if device ID was obtained from the connected devices
                    deviceCreationSemaphore.release()
                    // Signal that this thread has reached the barrier
                    barrier.countDown()
                    // Wait for all threads/shards to complete device creation before proceeding
                    barrier.await()

                    MaestroSessionManager.newSession(
                        host = parent?.host,
                        port = parent?.port,
                        driverHostPort = driverHostPort,
                        deviceId = deviceId,
                        platform = parent?.platform,
                    ) { session ->
                        val maestro = session.maestro
                        val device = session.device

                        if (flowFile.isDirectory || format != ReportFormat.NOOP) {
                            // Run multiple flows
                            if (continuous) {
                                val error =
                                    if (format != ReportFormat.NOOP) "Format can not be different from NOOP in continuous mode. Passed format is $format."
                                    else "Continuous mode is not supported for directories. $flowFile is a directory"
                                throw CommandLine.ParameterException(commandSpec.commandLine(), error)
                            }

                            val suiteResult = TestSuiteInteractor(
                                maestro = maestro,
                                device = device,
                                reporter = ReporterFactory.buildReporter(format, testSuiteName),
                            ).runTestSuite(
                                executionPlan = chunkPlans[shardIndex],
                                env = env,
                                reportOut = null,
                                debugOutputPath = debugOutputPath
                            )

                            if (!flattenDebugOutput) {
                                TestDebugReporter.deleteOldFiles()
                            }

                            return@newSession Triple(suiteResult.passedCount, suiteResult.totalTests, suiteResult)
                        } else {
                            // Run a single flow

                            if (continuous) {
                                if (!flattenDebugOutput) {
                                    TestDebugReporter.deleteOldFiles()
                                }
                                TestRunner.runContinuous(maestro, device, flowFile, env)

                            } else {
                                val resultView =
                                    if (DisableAnsiMixin.ansiEnabled && parent?.verbose == false) AnsiResultView()
                                    else PlainTextResultView()
                                val resultSingle = TestRunner.runSingle(
                                    maestro, device, flowFile, env, resultView, debugOutputPath
                                )
                                if (resultSingle == 1) {
                                    printExitDebugMessage()
                                }
                                if (!flattenDebugOutput) {
                                    TestDebugReporter.deleteOldFiles()
                                }
                                val result = if (resultSingle == 0) 1 else 0
                                return@newSession Triple(result, 1, null)
                            }
                        }
                    }
                }
            }.awaitAll()

            val passed = results.sumOf { it.first ?: 0 }
            val total = results.sumOf { it.second ?: 0 }
            val suites = results.mapNotNull { it.third }

            suites.mergeSummaries()?.saveReport()

            if (effectiveShards > 1) printShardsMessage(passed, total, suites)
            if (passed == total) 0 else 1
        }.onFailure {
            PrintUtils.message("❌ Error: ${it.message}")
            it.printStackTrace()

            exitProcess(1)
        }.getOrDefault(0)
    }

    private fun printExitDebugMessage() {
        println()
        println("==== Debug output (logs & screenshots) ====")
        PrintUtils.message(TestDebugReporter.getDebugOutputPath().absolutePathString())
    }

    private fun printShardsMessage(passedTests: Int, totalTests: Int, shardResults: List<TestExecutionSummary>) {
        val box = buildString {
            val lines = listOf("Passed: $passedTests/$totalTests") + shardResults.mapIndexed { index, result ->
                "[ ${result.suites.first().deviceName} ] - ${result.passedCount ?: 0}/${result.totalTests ?: 0}"
            }

            val lineWidth = lines.maxOf(String::length)
            append("┌${"─".repeat(lineWidth)}┐\n")
            lines.forEach { append("│${it.padEnd(lineWidth)}│\n") }
            append("└${"─".repeat(lineWidth)}┘")
        }
        PrintUtils.message(box)
    }

    private fun TestExecutionSummary.saveReport() {
        val reporter = ReporterFactory.buildReporter(format, testSuiteName)

        format.fileExtension?.let { extension ->
            (output ?: File("report$extension")).sink()
        }?.also { sink ->
            reporter.report(
                this,
                sink,
            )
        }
    }

    private fun List<TestExecutionSummary>.mergeSummaries(): TestExecutionSummary? = reduceOrNull { acc, summary ->
        TestExecutionSummary(passed = acc.passed && summary.passed,
            suites = acc.suites + summary.suites,
            passedCount = sumOf { it.passedCount ?: 0 },
            totalTests = sumOf { it.totalTests ?: 0 })
    }
}<|MERGE_RESOLUTION|>--- conflicted
+++ resolved
@@ -189,16 +189,10 @@
 
         val executionPlan = try {
             WorkspaceExecutionPlanner.plan(
-<<<<<<< HEAD
-                flowFile.toPath().toAbsolutePath(),
-                includeTags,
-                excludeTags,
-                configFile?.toPath()?.toAbsolutePath(),
-=======
                 input = flowFile.toPath().toAbsolutePath(),
                 includeTags = includeTags,
                 excludeTags = excludeTags,
->>>>>>> 33848061
+                config = configFile?.toPath()?.toAbsolutePath(),
             )
         } catch (e: ValidationError) {
             throw CliError(e.message)
