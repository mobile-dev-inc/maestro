/*
 *
 *  Copyright (c) 2022 mobile.dev inc.
 *
 *  Licensed under the Apache License, Version 2.0 (the "License");
 *  you may not use this file except in compliance with the License.
 *  You may obtain a copy of the License at
 *
 *    http://www.apache.org/licenses/LICENSE-2.0
 *
 *  Unless required by applicable law or agreed to in writing, software
 *  distributed under the License is distributed on an "AS IS" BASIS,
 *  WITHOUT WARRANTIES OR CONDITIONS OF ANY KIND, either express or implied.
 *  See the License for the specific language governing permissions and
 *  limitations under the License.
 *
 *
 */

package maestro.cli.command

import io.ktor.util.collections.ConcurrentSet
import kotlinx.coroutines.Dispatchers
import kotlinx.coroutines.async
import kotlinx.coroutines.awaitAll
import kotlinx.coroutines.delay
import kotlinx.coroutines.runBlocking
import kotlinx.coroutines.sync.Semaphore
import maestro.Maestro
import maestro.cli.App
import maestro.cli.CliError
import maestro.cli.DisableAnsiMixin
import maestro.cli.ShowHelpMixin
import maestro.cli.device.Device
import maestro.cli.device.DeviceCreateUtil
import maestro.cli.device.DeviceService
import maestro.cli.device.PickDeviceInteractor
import maestro.cli.device.PickDeviceView
import maestro.cli.model.DeviceStartOptions
import maestro.cli.model.TestExecutionSummary
import maestro.cli.report.ReportFormat
import maestro.cli.report.ReporterFactory
import maestro.cli.report.TestDebugReporter
import maestro.cli.runner.TestRunner
import maestro.cli.runner.TestSuiteInteractor
import maestro.cli.runner.resultview.AnsiResultView
import maestro.cli.runner.resultview.PlainTextResultView
import maestro.cli.session.MaestroSessionManager
import maestro.cli.util.PrintUtils
import maestro.cli.view.box
import maestro.orchestra.error.ValidationError
import maestro.orchestra.util.Env.withInjectedShellEnvVars
import maestro.orchestra.workspace.WorkspaceExecutionPlanner
import maestro.orchestra.workspace.WorkspaceExecutionPlanner.ExecutionPlan
import maestro.orchestra.yaml.YamlCommandReader
import okio.sink
import org.slf4j.LoggerFactory
import picocli.CommandLine
import picocli.CommandLine.Option
import java.io.File
import java.nio.file.Path
import java.util.concurrent.Callable
import java.util.concurrent.ConcurrentHashMap
import java.util.concurrent.CountDownLatch
import kotlin.io.path.absolutePathString
import kotlin.math.roundToInt
import kotlin.system.exitProcess
import kotlin.time.Duration.Companion.seconds
<<<<<<< HEAD
import kotlinx.coroutines.withContext
=======
import maestro.utils.isSingleFile
>>>>>>> 8cd73873
import maestro.orchestra.util.Env.withDefaultEnvVars

@CommandLine.Command(
    name = "test",
    description = ["Test a Flow or set of Flows on a local iOS Simulator or Android Emulator"],
)
class TestCommand : Callable<Int> {

    @CommandLine.Mixin
    var disableANSIMixin: DisableAnsiMixin? = null

    @CommandLine.Mixin
    var showHelpMixin: ShowHelpMixin? = null

    @CommandLine.ParentCommand
    private val parent: App? = null

    @CommandLine.Parameters(description = ["One or more flow files or folders containing flow files"])
    private lateinit var flowFiles: Set<File>

    @Option(
        names = ["--config"],
        description = ["Optional YAML configuration file for the workspace. If not provided, Maestro will look for a config.yaml file in the workspace's root directory."]
    )
    private var configFile: File? = null

    @Option(
        names = ["-s", "--shards"],
        description = ["Number of parallel shards to distribute tests across"],
    )
    @Deprecated("Use --shard-split or --shard-all instead")
    private var legacyShardCount: Int? = null

    @Option(
        names = ["--shard-split"],
        description = ["Run the tests across N connected devices, splitting the tests evenly across them"],
    )
    private var shardSplit: Int? = null

    @Option(
        names = ["--shard-all"],
        description = ["Run all the tests across N connected devices"],
    )
    private var shardAll: Int? = null

    @Option(names = ["-c", "--continuous"])
    private var continuous: Boolean = false

    @Option(names = ["-e", "--env"])
    private var env: Map<String, String> = emptyMap()

    @Option(
        names = ["--format"],
        description = ["Test report format (default=\${DEFAULT-VALUE}): \${COMPLETION-CANDIDATES}"],
    )
    private var format: ReportFormat = ReportFormat.NOOP

    @Option(
        names = ["--test-suite-name"],
        description = ["Test suite name"],
    )
    private var testSuiteName: String? = null

    @Option(names = ["--output"])
    private var output: File? = null

    @Option(
        names = ["--debug-output"],
        description = ["Configures the debug output in this path, instead of default"],
    )
    private var debugOutput: String? = null

    @Option(
        names = ["--flatten-debug-output"],
        description = ["All file outputs from the test case are created in the folder without subfolders or timestamps for each run. It can be used with --debug-output. Useful for CI."]
    )
    private var flattenDebugOutput: Boolean = false

    @Option(
        names = ["--include-tags"],
        description = ["List of tags that will remove the Flows that does not have the provided tags"],
        split = ",",
    )
    private var includeTags: List<String> = emptyList()

    @Option(
        names = ["--exclude-tags"],
        description = ["List of tags that will remove the Flows containing the provided tags"],
        split = ",",
    )
    private var excludeTags: List<String> = emptyList()

    @CommandLine.Spec
    lateinit var commandSpec: CommandLine.Model.CommandSpec

    private val deviceCreationSemaphore = Semaphore(1)
    private val usedPorts = ConcurrentHashMap<Int, Boolean>()
    private val initialActiveDevices = ConcurrentSet<String>()
    private val currentActiveDevices = ConcurrentSet<String>()
    private val logger = LoggerFactory.getLogger(TestCommand::class.java)

    private fun isWebFlow(): Boolean {
        if (flowFiles.isSingleFile) {
            val config = YamlCommandReader.readConfig(flowFiles.first().toPath())
            return Regex("http(s?)://").containsMatchIn(config.appId)
        }

        return false
    }

    override fun call(): Int {
        TestDebugReporter.install(
            debugOutputPathAsString = debugOutput,
            flattenDebugOutput = flattenDebugOutput,
            printToConsole = parent?.verbose == true,
        )

        if (shardSplit != null && shardAll != null) {
            throw CliError("Options --shard-split and --shard-all are mutually exclusive.")
        }

        @Suppress("DEPRECATION")
        if (legacyShardCount != null) {
            PrintUtils.warn("--shards option is deprecated and will be removed in the next Maestro version. Use --shard-split or --shard-all instead.")
            shardSplit = legacyShardCount
        }

        if (configFile != null && configFile?.exists()?.not() == true) {
            throw CliError("The config file ${configFile?.absolutePath} does not exist.")
        }

        val executionPlan = try {
            WorkspaceExecutionPlanner.plan(
                input = flowFiles.map { it.toPath().toAbsolutePath() }.toSet(),
                includeTags = includeTags,
                excludeTags = excludeTags,
                config = configFile?.toPath()?.toAbsolutePath(),
            )
        } catch (e: ValidationError) {
            throw CliError(e.message)
        }

        val debugOutputPath = TestDebugReporter.getDebugOutputPath()

        return handleSessions(debugOutputPath, executionPlan)
    }

    private fun handleSessions(debugOutputPath: Path, plan: ExecutionPlan): Int = runBlocking(Dispatchers.IO) {
        val requestedShards = shardSplit ?: shardAll ?: 1
        if (requestedShards > 1 && plan.sequence.flows.isNotEmpty()) {
            error("Cannot run sharded tests with sequential execution")
        }

        val onlySequenceFlows = plan.sequence.flows.isNotEmpty() && plan.flowsToRun.isEmpty() // An edge case

        runCatching {
            val deviceIds = getPassedOptionsDeviceIds()

            val activeDevices = DeviceService.listConnectedDevices().map { it.instanceId }
            initialActiveDevices.addAll(activeDevices)

            val availableDevices = if (deviceIds.isNotEmpty()) deviceIds.size else initialActiveDevices.size
            var effectiveShards = when {
                onlySequenceFlows -> 1
                shardAll == null -> requestedShards.coerceAtMost(plan.flowsToRun.size)
                else -> requestedShards
            }

            val warning = "Requested $requestedShards shards, " +
                    "but it cannot be higher than the number of flows (${plan.flowsToRun.size}). " +
                    "Will use $effectiveShards shards instead."
            if (shardAll == null && requestedShards > plan.flowsToRun.size) PrintUtils.warn(warning)

            val chunkPlans = makeChunkPlans(plan, effectiveShards, onlySequenceFlows)

            val missingDevicesConfigs = mutableListOf<DeviceStartOptions>()
            if (!promptForDeviceCreation(availableDevices, effectiveShards)) {
                PrintUtils.message("Continuing with only $availableDevices shards.")
                effectiveShards = availableDevices
            } else {
                missingDevicesConfigs.addAll(createMissingDevices(availableDevices, effectiveShards))
            }
            val missingDevices = (effectiveShards - availableDevices).coerceAtLeast(0)

            val flowCount = if (onlySequenceFlows) plan.sequence.flows.size else plan.flowsToRun.size
            val message = when {
                shardAll != null -> "Will run $effectiveShards shards, with all $flowCount flows in each shard"
                shardSplit != null -> {
                    val flowsPerShard = (flowCount.toFloat() / effectiveShards).roundToInt()
                    val isApprox = flowCount % effectiveShards != 0
                    val prefix = if (isApprox) "approx. " else ""
                    "Will split $flowCount flows across $effectiveShards shards (${prefix}$flowsPerShard flows per shard)"
                }

                else -> null
            }
            message?.let { PrintUtils.info(it) }

            val barrier = CountDownLatch(effectiveShards)
            val results = (0 until effectiveShards).map { shardIndex ->
                async(Dispatchers.IO) {
<<<<<<< HEAD
                    runShardSuite(
                        effectiveShards = effectiveShards,
                        deviceIds = deviceIds,
                        shardIndex = shardIndex,
                        missingDevices = missingDevices,
                        missingDevicesConfigs = missingDevicesConfigs,
                        barrier = barrier,
                        chunkPlans = chunkPlans,
                        debugOutputPath = debugOutputPath,
                    )
=======
                    val driverHostPort = if (effectiveShards == 1) {
                        parent?.port ?: 7001
                    } else {
                        (7001..7128).shuffled().find { port ->
                            usedPorts.putIfAbsent(port, true) == null
                        } ?: error("No available ports found")
                    }

                    // Acquire lock to execute device creation block
                    deviceCreationSemaphore.acquire()

                    val deviceId =
                        deviceIds.getOrNull(shardIndex)                  // 1. Reuse existing device if deviceId provided
                            ?: initialActiveDevices.elementAtOrNull(shardIndex)     // 2. Reuse existing device if connected device found
                            ?: run { // 3. Create a new device
                                val cfg = allDeviceConfigs.first()
                                allDeviceConfigs.remove(cfg)
                                val deviceCreated = DeviceCreateUtil.getOrCreateDevice(
                                    cfg.platform, cfg.osVersion, null, null, true, shardIndex
                                )

                                DeviceService.startDevice(
                                    deviceCreated, driverHostPort, initialActiveDevices + currentActiveDevices
                                ).instanceId.also {
                                    currentActiveDevices.add(it)
                                    delay(2.seconds)
                                }
                            }
                    // Release lock if device ID was obtained from the connected devices
                    deviceCreationSemaphore.release()
                    // Signal that this thread has reached the barrier
                    barrier.countDown()
                    // Wait for all threads/shards to complete device creation before proceeding
                    barrier.await()

                    MaestroSessionManager.newSession(
                        host = parent?.host,
                        port = parent?.port,
                        driverHostPort = driverHostPort,
                        deviceId = deviceId,
                        platform = parent?.platform,
                    ) { session ->
                        val maestro = session.maestro
                        val device = session.device

                        if (flowFiles.isSingleFile.not() || format != ReportFormat.NOOP) {
                            // Run multiple flows
                            if (continuous) {
                                val error =
                                    if (format != ReportFormat.NOOP) "Format can not be different from NOOP in continuous mode. Passed format is $format."
                                    else "Continuous mode is only supported in case of a single flow file. ${flowFiles.joinToString(", ") { it.absolutePath } } has more that a single flow file."
                                throw CommandLine.ParameterException(commandSpec.commandLine(), error)
                            }

                            val suiteResult = TestSuiteInteractor(
                                maestro = maestro,
                                device = device,
                                reporter = ReporterFactory.buildReporter(format, testSuiteName),
                            ).runTestSuite(
                                executionPlan = chunkPlans[shardIndex],
                                env = env,
                                reportOut = null,
                                debugOutputPath = debugOutputPath
                            )

                            if (!flattenDebugOutput) {
                                TestDebugReporter.deleteOldFiles()
                            }

                            return@newSession Triple(suiteResult.passedCount, suiteResult.totalTests, suiteResult)
                        } else {
                            // Run a single flow
                            val flowFile = flowFiles.first()
                            env = env
                                .withInjectedShellEnvVars()
                                .withDefaultEnvVars(flowFile)

                            if (continuous) {
                                if (!flattenDebugOutput) {
                                    TestDebugReporter.deleteOldFiles()
                                }
                                TestRunner.runContinuous(maestro, device, flowFile, env)

                            } else {
                                val resultView =
                                    if (DisableAnsiMixin.ansiEnabled && parent?.verbose == false) AnsiResultView()
                                    else PlainTextResultView()
                                val resultSingle = TestRunner.runSingle(
                                    maestro,
                                    device,
                                    flowFile,
                                    env,
                                    resultView,
                                    debugOutputPath
                                )
                                if (resultSingle == 1) {
                                    printExitDebugMessage()
                                }
                                if (!flattenDebugOutput) {
                                    TestDebugReporter.deleteOldFiles()
                                }
                                val result = if (resultSingle == 0) 1 else 0
                                return@newSession Triple(result, 1, null)
                            }
                        }
                    }
>>>>>>> 8cd73873
                }
            }.awaitAll()

            val passed = results.sumOf { it.first ?: 0 }
            val total = results.sumOf { it.second ?: 0 }
            val suites = results.mapNotNull { it.third }

            suites.mergeSummaries()?.saveReport()

            if (effectiveShards > 1) printShardsMessage(passed, total, suites)
            if (passed == total) 0 else 1
        }.onFailure {
            PrintUtils.message("❌ Error: ${it.message}")
            it.printStackTrace()

            exitProcess(1)
        }.getOrDefault(0)
    }

    private suspend fun runShardSuite(
        effectiveShards: Int,
        deviceIds: List<String>,
        shardIndex: Int,
        missingDevices: Int,
        missingDevicesConfigs: MutableList<DeviceStartOptions>,
        barrier: CountDownLatch,
        chunkPlans: List<ExecutionPlan>,
        debugOutputPath: Path
    ): Triple<Int?, Int?, TestExecutionSummary?> = withContext(Dispatchers.IO) {
        val driverHostPort = if (effectiveShards == 1) parent?.port ?: 7001 else
            (7001..7128).shuffled().find { port ->
                usedPorts.putIfAbsent(port, true) == null
            } ?: error("No available ports found")

        // Acquire lock to execute device creation block
        deviceCreationSemaphore.acquire()

        val deviceId = assignDeviceToShard(deviceIds, shardIndex, missingDevices, missingDevicesConfigs, driverHostPort)
        logger.info("Selected device $deviceId for shard ${shardIndex + 1} on port $driverHostPort")

        // Release lock if device ID was obtained from the connected devices
        deviceCreationSemaphore.release()
        // Signal that this thread has reached the barrier
        barrier.countDown()
        // Wait for all threads/shards to complete device creation before proceeding
        barrier.await()

        return@withContext MaestroSessionManager.newSession(
            host = parent?.host,
            port = parent?.port,
            driverHostPort = driverHostPort,
            deviceId = deviceId
        ) { session ->
            val maestro = session.maestro
            val device = session.device

            val isReplicatingSingleTest = shardAll != null && effectiveShards > 1
            val isRunningFromFolder = flowFile.isDirectory
            val isAskingForReport = format != ReportFormat.NOOP
            if (isRunningFromFolder || isAskingForReport || isReplicatingSingleTest) {
                if (continuous) {
                    throw CommandLine.ParameterException(
                        commandSpec.commandLine(),
                        "Continuous mode is not supported for directories. $flowFile is a directory",
                    )
                }
                runMultipleFlows(maestro, device, chunkPlans, shardIndex, debugOutputPath)
            } else {
                if (continuous) {
                    if (!flattenDebugOutput) {
                        TestDebugReporter.deleteOldFiles()
                    }
                    TestRunner.runContinuous(maestro, device, flowFile, env)
                } else {
                    runSingleFlow(maestro, device, debugOutputPath)
                }
            }
        }
    }

    private fun runSingleFlow(
        maestro: Maestro,
        device: Device?,
        debugOutputPath: Path
    ): Triple<Int, Int, Nothing?> {
        val resultView =
            if (DisableAnsiMixin.ansiEnabled) AnsiResultView()
            else PlainTextResultView()
        env = env
            .withInjectedShellEnvVars()
            .withDefaultEnvVars(flowFile)
        val resultSingle = TestRunner.runSingle(
            maestro,
            device,
            flowFile,
            env,
            resultView,
            debugOutputPath
        )
        if (resultSingle == 1) {
            printExitDebugMessage()
        }
        if (!flattenDebugOutput) {
            TestDebugReporter.deleteOldFiles()
        }
        val result = if (resultSingle == 0) 1 else 0
        return Triple(result, 1, null)
    }

    private fun runMultipleFlows(
        maestro: Maestro,
        device: Device?,
        chunkPlans: List<ExecutionPlan>,
        shardIndex: Int,
        debugOutputPath: Path
    ): Triple<Int?, Int?, TestExecutionSummary> {
        val suiteResult = TestSuiteInteractor(
            maestro = maestro,
            device = device,
            reporter = ReporterFactory.buildReporter(format, testSuiteName),
        ).runTestSuite(
            executionPlan = chunkPlans[shardIndex],
            env = env,
            reportOut = null,
            debugOutputPath = debugOutputPath
        )

        if (!flattenDebugOutput) {
            TestDebugReporter.deleteOldFiles()
        }
        return Triple(suiteResult.passedCount, suiteResult.totalTests, suiteResult)
    }

    private suspend fun assignDeviceToShard(
        deviceIds: List<String>,
        shardIndex: Int,
        missingDevices: Int,
        missingDevicesConfigs: MutableList<DeviceStartOptions>,
        driverHostPort: Int
    ): String =
        useDevicesPassedAsOptions(deviceIds, shardIndex)
            ?: useConnectedDevices(deviceIds, missingDevices, shardIndex)
            ?: createNewDevice(missingDevicesConfigs, shardIndex, driverHostPort)

    private fun useDevicesPassedAsOptions(deviceIds: List<String>, shardIndex: Int) =
        deviceIds.getOrNull(shardIndex)

    private fun useConnectedDevices(
        deviceIds: List<String>,
        missingDevices: Int,
        shardIndex: Int
    ) = when {
        deviceIds.isNotEmpty() -> null
        missingDevices >= 0 -> initialActiveDevices.elementAtOrNull(shardIndex)
        shardAll == null && initialActiveDevices.isNotEmpty() -> PickDeviceInteractor.pickDevice().instanceId
        else -> null
    }

    private suspend fun createNewDevice(
        missingDevicesConfigs: MutableList<DeviceStartOptions>,
        shardIndex: Int,
        driverHostPort: Int
    ): String {
        val cfg = missingDevicesConfigs.first()
        missingDevicesConfigs.remove(cfg)
        val deviceCreated = DeviceCreateUtil.getOrCreateDevice(
            platform = cfg.platform,
            osVersion = cfg.osVersion,
            forceCreate = true,
            shardIndex = shardIndex
        )
        val device = DeviceService.startDevice(
            device = deviceCreated,
            driverHostPort = driverHostPort,
            connectedDevices = initialActiveDevices + currentActiveDevices
        )
        currentActiveDevices.add(device.instanceId)
        delay(2.seconds)
        return device.instanceId
    }

    private fun makeChunkPlans(
        plan: ExecutionPlan,
        effectiveShards: Int,
        onlySequenceFlows: Boolean,
    ) = when {
        onlySequenceFlows -> listOf(plan) // We only want to run sequential flows in this case.
        shardAll != null -> (0 until effectiveShards).map { plan.copy() }
        else -> plan.flowsToRun
            .withIndex()
            .groupBy { it.index % effectiveShards }
            .map { (_, files) ->
                val flowsToRun = files.map { it.value }
                ExecutionPlan(flowsToRun, plan.sequence)
            }
    }

    private fun createMissingDevices(
        availableDevices: Int,
        effectiveShards: Int
    ) = (availableDevices until effectiveShards).map { shardIndex ->
        PrintUtils.message("Creating device for shard ${shardIndex + 1}:")
        PickDeviceView.requestDeviceOptions()
    }

    private fun promptForDeviceCreation(availableDevices: Int, effectiveShards: Int): Boolean {
        val missingDevices = effectiveShards - availableDevices
        if (missingDevices <= 0) return true
        val message = """
            Found $availableDevices active devices.
            Need to create or start $missingDevices more for $effectiveShards shards. Continue? y/n
        """.trimIndent()
        PrintUtils.message(message)
        val str = readlnOrNull()?.lowercase()
        return str?.isBlank() == true || str == "y" || str == "yes"
    }

    private fun getPassedOptionsDeviceIds(): List<String> {
        val arguments = if (isWebFlow()) {
            PrintUtils.warn("Web support is an experimental feature and may be removed in future versions.\n")
            "chromium"
        } else parent?.deviceId
        val deviceIds = arguments
            .orEmpty()
            .split(",")
            .map { it.trim() }
            .filter { it.isNotBlank() }
        return deviceIds
    }

    private fun printExitDebugMessage() {
        println()
        println("==== Debug output (logs & screenshots) ====")
        PrintUtils.message(TestDebugReporter.getDebugOutputPath().absolutePathString())
    }

    private fun printShardsMessage(passedTests: Int, totalTests: Int, shardResults: List<TestExecutionSummary>) {
        val lines = listOf("Passed: $passedTests/$totalTests") +
                shardResults.mapIndexed { _, result ->
                    "[ ${result.suites.first().deviceName} ] - ${result.passedCount ?: 0}/${result.totalTests ?: 0}"
                }
        PrintUtils.message(lines.joinToString("\n").box())
    }

    private fun TestExecutionSummary.saveReport() {
        val reporter = ReporterFactory.buildReporter(format, testSuiteName)

        format.fileExtension?.let { extension ->
            (output ?: File("report$extension")).sink()
        }?.also { sink ->
            reporter.report(this, sink)
        }
    }

    private fun List<TestExecutionSummary>.mergeSummaries(): TestExecutionSummary? = reduceOrNull { acc, summary ->
        TestExecutionSummary(
            passed = acc.passed && summary.passed,
            suites = acc.suites + summary.suites,
            passedCount = sumOf { it.passedCount ?: 0 },
            totalTests = sumOf { it.totalTests ?: 0 }
        )
    }
}<|MERGE_RESOLUTION|>--- conflicted
+++ resolved
@@ -66,11 +66,8 @@
 import kotlin.math.roundToInt
 import kotlin.system.exitProcess
 import kotlin.time.Duration.Companion.seconds
-<<<<<<< HEAD
 import kotlinx.coroutines.withContext
-=======
 import maestro.utils.isSingleFile
->>>>>>> 8cd73873
 import maestro.orchestra.util.Env.withDefaultEnvVars
 
 @CommandLine.Command(
@@ -272,7 +269,6 @@
             val barrier = CountDownLatch(effectiveShards)
             val results = (0 until effectiveShards).map { shardIndex ->
                 async(Dispatchers.IO) {
-<<<<<<< HEAD
                     runShardSuite(
                         effectiveShards = effectiveShards,
                         deviceIds = deviceIds,
@@ -283,114 +279,6 @@
                         chunkPlans = chunkPlans,
                         debugOutputPath = debugOutputPath,
                     )
-=======
-                    val driverHostPort = if (effectiveShards == 1) {
-                        parent?.port ?: 7001
-                    } else {
-                        (7001..7128).shuffled().find { port ->
-                            usedPorts.putIfAbsent(port, true) == null
-                        } ?: error("No available ports found")
-                    }
-
-                    // Acquire lock to execute device creation block
-                    deviceCreationSemaphore.acquire()
-
-                    val deviceId =
-                        deviceIds.getOrNull(shardIndex)                  // 1. Reuse existing device if deviceId provided
-                            ?: initialActiveDevices.elementAtOrNull(shardIndex)     // 2. Reuse existing device if connected device found
-                            ?: run { // 3. Create a new device
-                                val cfg = allDeviceConfigs.first()
-                                allDeviceConfigs.remove(cfg)
-                                val deviceCreated = DeviceCreateUtil.getOrCreateDevice(
-                                    cfg.platform, cfg.osVersion, null, null, true, shardIndex
-                                )
-
-                                DeviceService.startDevice(
-                                    deviceCreated, driverHostPort, initialActiveDevices + currentActiveDevices
-                                ).instanceId.also {
-                                    currentActiveDevices.add(it)
-                                    delay(2.seconds)
-                                }
-                            }
-                    // Release lock if device ID was obtained from the connected devices
-                    deviceCreationSemaphore.release()
-                    // Signal that this thread has reached the barrier
-                    barrier.countDown()
-                    // Wait for all threads/shards to complete device creation before proceeding
-                    barrier.await()
-
-                    MaestroSessionManager.newSession(
-                        host = parent?.host,
-                        port = parent?.port,
-                        driverHostPort = driverHostPort,
-                        deviceId = deviceId,
-                        platform = parent?.platform,
-                    ) { session ->
-                        val maestro = session.maestro
-                        val device = session.device
-
-                        if (flowFiles.isSingleFile.not() || format != ReportFormat.NOOP) {
-                            // Run multiple flows
-                            if (continuous) {
-                                val error =
-                                    if (format != ReportFormat.NOOP) "Format can not be different from NOOP in continuous mode. Passed format is $format."
-                                    else "Continuous mode is only supported in case of a single flow file. ${flowFiles.joinToString(", ") { it.absolutePath } } has more that a single flow file."
-                                throw CommandLine.ParameterException(commandSpec.commandLine(), error)
-                            }
-
-                            val suiteResult = TestSuiteInteractor(
-                                maestro = maestro,
-                                device = device,
-                                reporter = ReporterFactory.buildReporter(format, testSuiteName),
-                            ).runTestSuite(
-                                executionPlan = chunkPlans[shardIndex],
-                                env = env,
-                                reportOut = null,
-                                debugOutputPath = debugOutputPath
-                            )
-
-                            if (!flattenDebugOutput) {
-                                TestDebugReporter.deleteOldFiles()
-                            }
-
-                            return@newSession Triple(suiteResult.passedCount, suiteResult.totalTests, suiteResult)
-                        } else {
-                            // Run a single flow
-                            val flowFile = flowFiles.first()
-                            env = env
-                                .withInjectedShellEnvVars()
-                                .withDefaultEnvVars(flowFile)
-
-                            if (continuous) {
-                                if (!flattenDebugOutput) {
-                                    TestDebugReporter.deleteOldFiles()
-                                }
-                                TestRunner.runContinuous(maestro, device, flowFile, env)
-
-                            } else {
-                                val resultView =
-                                    if (DisableAnsiMixin.ansiEnabled && parent?.verbose == false) AnsiResultView()
-                                    else PlainTextResultView()
-                                val resultSingle = TestRunner.runSingle(
-                                    maestro,
-                                    device,
-                                    flowFile,
-                                    env,
-                                    resultView,
-                                    debugOutputPath
-                                )
-                                if (resultSingle == 1) {
-                                    printExitDebugMessage()
-                                }
-                                if (!flattenDebugOutput) {
-                                    TestDebugReporter.deleteOldFiles()
-                                }
-                                val result = if (resultSingle == 0) 1 else 0
-                                return@newSession Triple(result, 1, null)
-                            }
-                        }
-                    }
->>>>>>> 8cd73873
                 }
             }.awaitAll()
 
@@ -420,10 +308,7 @@
         chunkPlans: List<ExecutionPlan>,
         debugOutputPath: Path
     ): Triple<Int?, Int?, TestExecutionSummary?> = withContext(Dispatchers.IO) {
-        val driverHostPort = if (effectiveShards == 1) parent?.port ?: 7001 else
-            (7001..7128).shuffled().find { port ->
-                usedPorts.putIfAbsent(port, true) == null
-            } ?: error("No available ports found")
+        val driverHostPort = selectPort(effectiveShards)
 
         // Acquire lock to execute device creation block
         deviceCreationSemaphore.acquire()
@@ -442,39 +327,48 @@
             host = parent?.host,
             port = parent?.port,
             driverHostPort = driverHostPort,
-            deviceId = deviceId
+            deviceId = deviceId,
+            platform = parent?.platform,
         ) { session ->
             val maestro = session.maestro
             val device = session.device
 
             val isReplicatingSingleTest = shardAll != null && effectiveShards > 1
-            val isRunningFromFolder = flowFile.isDirectory
+            val isMultipleFiles = flowFiles.isSingleFile.not()
             val isAskingForReport = format != ReportFormat.NOOP
-            if (isRunningFromFolder || isAskingForReport || isReplicatingSingleTest) {
+            if (isMultipleFiles || isAskingForReport || isReplicatingSingleTest) {
                 if (continuous) {
                     throw CommandLine.ParameterException(
                         commandSpec.commandLine(),
-                        "Continuous mode is not supported for directories. $flowFile is a directory",
+                        "Continuous mode is not supported when running multiple flows. (${flowFiles.joinToString(", ")})",
                     )
                 }
                 runMultipleFlows(maestro, device, chunkPlans, shardIndex, debugOutputPath)
             } else {
+                val flowFile = flowFiles.first()
                 if (continuous) {
                     if (!flattenDebugOutput) {
                         TestDebugReporter.deleteOldFiles()
                     }
                     TestRunner.runContinuous(maestro, device, flowFile, env)
                 } else {
-                    runSingleFlow(maestro, device, debugOutputPath)
+                    runSingleFlow(maestro, device, flowFile, debugOutputPath)
                 }
             }
         }
     }
+
+    private fun selectPort(effectiveShards: Int): Int =
+        if (effectiveShards == 1) parent?.port ?: 7001
+        else (7001..7128).shuffled().find { port ->
+            usedPorts.putIfAbsent(port, true) == null
+        } ?: error("No available ports found")
 
     private fun runSingleFlow(
         maestro: Maestro,
         device: Device?,
-        debugOutputPath: Path
+        flowFile: File,
+        debugOutputPath: Path,
     ): Triple<Int, Int, Nothing?> {
         val resultView =
             if (DisableAnsiMixin.ansiEnabled) AnsiResultView()
