/*
 *
 *  Copyright (c) 2022 mobile.dev inc.
 *
 *  Licensed under the Apache License, Version 2.0 (the "License");
 *  you may not use this file except in compliance with the License.
 *  You may obtain a copy of the License at
 *
 *    http://www.apache.org/licenses/LICENSE-2.0
 *
 *  Unless required by applicable law or agreed to in writing, software
 *  distributed under the License is distributed on an "AS IS" BASIS,
 *  WITHOUT WARRANTIES OR CONDITIONS OF ANY KIND, either express or implied.
 *  See the License for the specific language governing permissions and
 *  limitations under the License.
 *
 *
 */

package maestro.cli.command

import io.ktor.util.collections.ConcurrentSet
import kotlinx.coroutines.Dispatchers
import kotlinx.coroutines.async
import kotlinx.coroutines.awaitAll
import kotlinx.coroutines.delay
import kotlinx.coroutines.runBlocking
import kotlinx.coroutines.sync.Semaphore
import maestro.cli.App
import maestro.cli.CliError
import maestro.cli.DisableAnsiMixin
import maestro.cli.ShowHelpMixin
import maestro.cli.device.DeviceCreateUtil
import maestro.cli.device.DeviceService
import maestro.cli.device.PickDeviceView
import maestro.cli.model.TestExecutionSummary
import maestro.cli.report.ReportFormat
import maestro.cli.report.ReporterFactory
import maestro.cli.report.TestDebugReporter
import maestro.cli.runner.TestRunner
import maestro.cli.runner.TestSuiteInteractor
import maestro.cli.runner.resultview.AnsiResultView
import maestro.cli.runner.resultview.PlainTextResultView
import maestro.cli.session.MaestroSessionManager
import maestro.cli.util.PrintUtils
import maestro.orchestra.error.ValidationError
import maestro.orchestra.util.Env.withInjectedShellEnvVars
import maestro.orchestra.workspace.WorkspaceExecutionPlanner
import maestro.orchestra.workspace.WorkspaceExecutionPlanner.ExecutionPlan
import maestro.orchestra.yaml.YamlCommandReader
import okio.sink
import picocli.CommandLine
import picocli.CommandLine.Option
import java.io.File
import java.nio.file.Path
import java.util.concurrent.Callable
import java.util.concurrent.ConcurrentHashMap
import java.util.concurrent.CountDownLatch
import kotlin.io.path.absolutePathString
import kotlin.system.exitProcess
import kotlin.time.Duration.Companion.seconds

@CommandLine.Command(
    name = "test",
    description = [
        "Test a Flow or set of Flows on a local iOS Simulator or Android Emulator"
    ]
)
class TestCommand : Callable<Int> {

    @CommandLine.Mixin
    var disableANSIMixin: DisableAnsiMixin? = null

    @CommandLine.Mixin
    var showHelpMixin: ShowHelpMixin? = null

    @CommandLine.ParentCommand
    private val parent: App? = null

    @CommandLine.Parameters
    private lateinit var flowFile: File

    @Option(
        names = ["-s", "--shards"],
        description = ["Number of parallel shards to distribute tests across"],
    )
    @Deprecated("Use --shard-split or --shard-all instead")
    private var legacyShardCount: Int? = null

    @Option(
        names = ["--shard-split"],
        description = ["Splits the tests across N connected devices"],
    )
    private var shardSplit: Int? = null

    @Option(
        names = ["--shard-all"],
        description = ["Replicates all the tests across N connected devices"],
    )
    private var shardAll: Int? = null

    @Option(names = ["-c", "--continuous"])
    private var continuous: Boolean = false

    @Option(names = ["-e", "--env"])
    private var env: Map<String, String> = emptyMap()

    @Option(
        names = ["--format"],
        description = ["Test report format (default=\${DEFAULT-VALUE}): \${COMPLETION-CANDIDATES}"],
    )
    private var format: ReportFormat = ReportFormat.NOOP

    @Option(
        names = ["--test-suite-name"],
        description = ["Test suite name"],
    )
    private var testSuiteName: String? = null

    @Option(names = ["--output"])
    private var output: File? = null

    @Option(
        names = ["--debug-output"],
        description = ["Configures the debug output in this path, instead of default"]
    )
    private var debugOutput: String? = null

    @Option(
        names = ["--flatten-debug-output"],
        description = ["All file outputs from the test case are created in the folder without subfolders or timestamps for each run. It can be used with --debug-output. Useful for CI."]
    )
    private var flattenDebugOutput: Boolean = false

    @Option(
        names = ["--include-tags"],
        description = ["List of tags that will remove the Flows that does not have the provided tags"],
        split = ",",
    )
    private var includeTags: List<String> = emptyList()

    @Option(
        names = ["--exclude-tags"],
        description = ["List of tags that will remove the Flows containing the provided tags"],
        split = ",",
    )
    private var excludeTags: List<String> = emptyList()

    @CommandLine.Spec
    lateinit var commandSpec: CommandLine.Model.CommandSpec

    private val deviceCreationSemaphore = Semaphore(1)
    private val usedPorts = ConcurrentHashMap<Int, Boolean>()
    private val initialActiveDevices = ConcurrentSet<String>()
    private val currentActiveDevices = ConcurrentSet<String>()

    private fun isWebFlow(): Boolean {
        if (!flowFile.isDirectory) {
            val config = YamlCommandReader.readConfig(flowFile.toPath())
            return Regex("http(s?)://").containsMatchIn(config.appId)
        }

        return false
    }

    override fun call(): Int {
<<<<<<< HEAD
        if (parent?.platform != null) {
            throw CliError("--platform option was deprecated. You can remove it to run your test.")
        }

        if (shardSplit != null && shardAll != null) {
            throw CliError("Options --shard-split and --shard-all are mutually exclusive.")
        }

        if (legacyShardCount != null) {
            PrintUtils.warn("--shards option is deprecated and will be removed in the next Maestro version. Use --shard-split or --shard-all instead.")
            shardSplit = legacyShardCount
        }

=======
>>>>>>> 2c3efe73
        val executionPlan = try {
            WorkspaceExecutionPlanner.plan(
                flowFile.toPath().toAbsolutePath(),
                includeTags,
                excludeTags
            )
        } catch (e: ValidationError) {
            throw CliError(e.message)
        }

        env = env.withInjectedShellEnvVars()

        TestDebugReporter.install(
            debugOutputPathAsString = debugOutput,
            flattenDebugOutput = flattenDebugOutput,
            printToConsole = parent?.verbose == true,
        )
        val debugOutputPath = TestDebugReporter.getDebugOutputPath()

        return handleSessions(debugOutputPath, executionPlan)
    }

    private fun handleSessions(debugOutputPath: Path, plan: ExecutionPlan): Int = runBlocking(Dispatchers.IO) {

        runCatching {
            val deviceIds = (if (isWebFlow())
                "chromium".also {
                    PrintUtils.warn("Web support is an experimental feature and may be removed in future versions.\n")
                }
            else parent?.deviceId)
                .orEmpty()
                .split(",")
                .map { it.trim() }
                .filter { it.isNotBlank() }

            initialActiveDevices.addAll(DeviceService.listConnectedDevices().map {
                it.instanceId
            }.toMutableSet())

            val shards = shardSplit ?: shardAll ?: 1

            val availableDevices = if (deviceIds.isNotEmpty()) deviceIds.size else initialActiveDevices.size
            val effectiveShards = shards.coerceAtMost(plan.flowsToRun.size)
            val sharded = effectiveShards > 1

            val chunkPlans =
                if (shardAll != null) (0 until effectiveShards).map { plan.copy() }
                else plan.flowsToRun
                .withIndex()
                .groupBy { it.index % effectiveShards }
                .map { (shardIndex, files) ->
                    ExecutionPlan(
                        files.map { it.value },
                        plan.sequence.also {
                            if (it?.flows?.isNotEmpty() == true && sharded)
                                error("Cannot run sharded tests with sequential execution.")
                        }
                    )
                }

            // Collect device configurations for missing shards, if any
            val missing = effectiveShards - availableDevices
            val allDeviceConfigs = if (shardAll == null) (0 until missing).map { shardIndex ->
                PrintUtils.message("------------------ Shard ${shardIndex + 1} ------------------")
                // Collect device configurations here, one per shard
                PickDeviceView.requestDeviceOptions()
            }.toMutableList() else mutableListOf()

            val barrier = CountDownLatch(effectiveShards)

            val results = (0 until effectiveShards).map { shardIndex ->
                async(Dispatchers.IO) {
                    val driverHostPort = if (!sharded) parent?.port ?: 7001 else
                        (7001..7128).shuffled().find { port ->
                            usedPorts.putIfAbsent(port, true) == null
                        } ?: error("No available ports found")

                    // Acquire lock to execute device creation block
                    deviceCreationSemaphore.acquire()

                    val deviceId =
                        deviceIds.getOrNull(shardIndex)                  // 1. Reuse existing device if deviceId provided
                            ?: initialActiveDevices.elementAtOrNull(shardIndex)     // 2. Reuse existing device if connected device found
                            ?: run { // 3. Create a new device
                                val cfg = allDeviceConfigs.first()
                                allDeviceConfigs.remove(cfg)
                                val deviceCreated = DeviceCreateUtil.getOrCreateDevice(
                                    cfg.platform,
                                    cfg.osVersion,
                                    null,
                                    null,
                                    true,
                                    shardIndex
                                )

                                DeviceService.startDevice(
                                    deviceCreated,
                                    driverHostPort,
                                    initialActiveDevices + currentActiveDevices
                                ).instanceId.also {
                                    currentActiveDevices.add(it)
                                    delay(2.seconds)
                                }
                            }
                    // Release lock if device ID was obtained from the connected devices
                    deviceCreationSemaphore.release()
                    // Signal that this thread has reached the barrier
                    barrier.countDown()
                    // Wait for all threads/shards to complete device creation before proceeding
                    barrier.await()

                    MaestroSessionManager.newSession(
                        host = parent?.host,
                        port = parent?.port,
                        driverHostPort = driverHostPort,
                        deviceId = deviceId,
                        platform = parent?.platform,
                    ) { session ->
                        val maestro = session.maestro
                        val device = session.device

                        if (flowFile.isDirectory || format != ReportFormat.NOOP) {
                            // Run multiple flows
                            if (continuous) {
                                val error =
                                    if (format != ReportFormat.NOOP) "Format can not be different from NOOP in continuous mode. Passed format is $format."
                                    else "Continuous mode is not supported for directories. $flowFile is a directory"
                                throw CommandLine.ParameterException(commandSpec.commandLine(), error)
                            }

                            val suiteResult = TestSuiteInteractor(
                                maestro = maestro,
                                device = device,
                                reporter = ReporterFactory.buildReporter(format, testSuiteName),
                            ).runTestSuite(
                                executionPlan = chunkPlans[shardIndex],
                                env = env,
                                reportOut = null,
                                debugOutputPath = debugOutputPath
                            )

                            if (!flattenDebugOutput) {
                                TestDebugReporter.deleteOldFiles()
                            }

                            return@newSession Triple(suiteResult.passedCount, suiteResult.totalTests, suiteResult)
                        } else {
                            // Run a single flow

                            if (continuous) {
                                if (!flattenDebugOutput) {
                                    TestDebugReporter.deleteOldFiles()
                                }
                                TestRunner.runContinuous(maestro, device, flowFile, env)

                            } else {
                                val resultView =
                                    if (DisableAnsiMixin.ansiEnabled && parent?.verbose == false) AnsiResultView()
                                    else PlainTextResultView()
                                val resultSingle = TestRunner.runSingle(
                                    maestro,
                                    device,
                                    flowFile,
                                    env,
                                    resultView,
                                    debugOutputPath
                                )
                                if (resultSingle == 1) {
                                    printExitDebugMessage()
                                }
                                if (!flattenDebugOutput) {
                                    TestDebugReporter.deleteOldFiles()
                                }
                                val result = if (resultSingle == 0) 1 else 0
                                return@newSession Triple(result, 1, null)
                            }
                        }
                    }
                }
            }.awaitAll()

            val passed = results.sumOf { it.first ?: 0 }
            val total = results.sumOf { it.second ?: 0 }
            val suites = results.mapNotNull { it.third }

            suites.mergeSummaries()?.saveReport()

            if (sharded) printShardsMessage(passed, total, suites)
            if (passed == total) 0 else 1
        }.onFailure {
            PrintUtils.message("❌ Error: ${it.message}")
            it.printStackTrace()

            exitProcess(1)
        }.getOrDefault(0)
    }

    private fun printExitDebugMessage() {
        println()
        println("==== Debug output (logs & screenshots) ====")
        PrintUtils.message(TestDebugReporter.getDebugOutputPath().absolutePathString())
    }

    private fun printShardsMessage(passedTests: Int, totalTests: Int, shardResults: List<TestExecutionSummary>) {
        val box = buildString {
            val lines = listOf("Passed: $passedTests/$totalTests") +
                    shardResults.mapIndexed { index, result ->
                        "[ ${result.suites.first().deviceName} ] - ${result.passedCount ?: 0}/${result.totalTests ?: 0}"
                    }

            val lineWidth = lines.maxOf(String::length)
            append("┌${"─".repeat(lineWidth)}┐\n")
            lines.forEach { append("│${it.padEnd(lineWidth)}│\n") }
            append("└${"─".repeat(lineWidth)}┘")
        }
        PrintUtils.message(box)
    }

    private fun TestExecutionSummary.saveReport() {
        val reporter = ReporterFactory.buildReporter(format, testSuiteName)

        format.fileExtension?.let { extension ->
            (output ?: File("report$extension"))
                .sink()
        }?.also { sink ->
            reporter.report(
                this,
                sink,
            )
        }
    }

    private fun List<TestExecutionSummary>.mergeSummaries(): TestExecutionSummary? = reduceOrNull { acc, summary ->
        TestExecutionSummary(
            passed = acc.passed && summary.passed,
            suites = acc.suites + summary.suites,
            passedCount = sumOf { it.passedCount ?: 0 },
            totalTests = sumOf { it.totalTests ?: 0 }
        )
    }
}<|MERGE_RESOLUTION|>--- conflicted
+++ resolved
@@ -164,11 +164,6 @@
     }
 
     override fun call(): Int {
-<<<<<<< HEAD
-        if (parent?.platform != null) {
-            throw CliError("--platform option was deprecated. You can remove it to run your test.")
-        }
-
         if (shardSplit != null && shardAll != null) {
             throw CliError("Options --shard-split and --shard-all are mutually exclusive.")
         }
@@ -177,9 +172,6 @@
             PrintUtils.warn("--shards option is deprecated and will be removed in the next Maestro version. Use --shard-split or --shard-all instead.")
             shardSplit = legacyShardCount
         }
-
-=======
->>>>>>> 2c3efe73
         val executionPlan = try {
             WorkspaceExecutionPlanner.plan(
                 flowFile.toPath().toAbsolutePath(),
