--- conflicted
+++ resolved
@@ -179,7 +179,6 @@
         with:
           name: maestro_screenrecord.mp4
           path: ~/maestro_screenrecord.mp4
-<<<<<<< HEAD
           retention-days: 7
 
   test-local-ios:
@@ -231,7 +230,4 @@
 
       - name: Run tests
         working-directory: ${{ github.workspace }}/e2e
-        run: ./run_tests
-=======
-          retention-days: 7
->>>>>>> 87ed1f29
+        run: ./run_tests