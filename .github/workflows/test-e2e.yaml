--- conflicted
+++ resolved
@@ -33,14 +33,11 @@
           retention-days: 1
 
   test-local-android:
-<<<<<<< HEAD
-=======
     name: Test on Android
->>>>>>> ee101ce6
     runs-on: ubuntu-latest
     if: github.repository == 'mobile-dev-inc/maestro'
     needs: build
-    
+
     env:
       ANDROID_HOME: /home/runner/androidsdk
       ANDROID_SDK_ROOT: /home/runner/androidsdk
@@ -82,81 +79,11 @@
           git clone https://github.com/bartekpacia/scripts.git $HOME/scripts
           echo "$HOME/scripts/bin" >> $GITHUB_PATH
 
-<<<<<<< HEAD
-      - name: Upload ~/.maestro artifacts
-        uses: actions/upload-artifact@v4
-        if: failure()
-        with:
-          name: maestro-e2e-output
-          path: ~/.maestro
-          retention-days: 3
-  
-  test-local-ios:
-    runs-on: macos-latest
-    if: github.repository == 'mobile-dev-inc/maestro'
-    needs: build
-
-    env:
-      MAESTRO_DRIVER_STARTUP_TIMEOUT: 240000 # 240s
-
-    steps:
-      - name: Clone repository (only needed for the e2e directory)
-        uses: actions/checkout@v4
-
-      - name: Set up JDK
-        uses: actions/setup-java@v4
-        with:
-          distribution: zulu
-          java-version: 8
-
-      - name: Download artifacts
-        uses: actions/download-artifact@v4
-        with:
-          name: maestro-cli
-
-      - name: Add Maestro CLI executable to PATH
-        run: |
-          unzip maestro.zip -d maestro_extracted
-          echo "$PWD/maestro_extracted/maestro/bin" >> $GITHUB_PATH
-
-      - name: Check if Maestro CLI executable starts up
-        run: |
-          maestro --help
-          maestro --version
-
-      - name: Start iOS simulator
-        uses: futureware-tech/simulator-action@v3
-        with:
-          model: iPhone 15
-          os: iOS
-          os_version: 17.5
-          erase_before_boot: true
-          shutdown_after_job: true
-      
-      - name: Run a Flow
-        working-directory: ${{ github.workspace }}/e2e
-        run: |
-          ./download_apps
-          ./install_apps
-          ./run_tests
-  
-  test-cloud:
-    runs-on: ubuntu-latest
-    if: github.repository == 'mobile-dev-inc/maestro'
-    needs: build
-  
-    steps:
-      - name: Download artifacts
-        uses: actions/download-artifact@v4
-        with:
-          name: maestro-cli
-=======
       - name: Set up android-wait-for-emulator script
         run: |
           curl -fsSl -O https://raw.githubusercontent.com/travis-ci/travis-cookbooks/master/community-cookbooks/android-sdk/files/default/android-wait-for-emulator
           chmod +x ./android-wait-for-emulator
           mv ./android-wait-for-emulator $HOME/scripts/bin
->>>>>>> ee101ce6
 
       - name: Set up Android Command-line Tools
         run: |
@@ -245,4 +172,4 @@
         with:
           name: maestro_screenrecord.mp4
           path: ~/maestro_screenrecord.mp4
-          retention-days: 7
+          retention-days: 7